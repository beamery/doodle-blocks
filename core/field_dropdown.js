--- conflicted
+++ resolved
@@ -226,23 +226,13 @@
   // Recalculate height for the total content, not only box height.
   menuSize.height = menuDom.scrollHeight;
 
-<<<<<<< HEAD
-  var primaryColour = (this.sourceBlock_.isShadow()) ?
-    this.sourceBlock_.parentBlock.getColour() : this.sourceBlock_.getColour();
-=======
   var primaryColour = (this.sourceBlock.isShadow()) ?
-    this.sourceBlock.parentBlock_.getColour() : this.sourceBlock.getColour();
->>>>>>> 4b23b9b6
+    this.sourceBlock.parentBlock.getColour() : this.sourceBlock.getColour();
 
   Blockly.DropDownDiv.setColour(primaryColour, this.sourceBlock.getColourTertiary());
 
-<<<<<<< HEAD
-  var category = (this.sourceBlock_.isShadow()) ?
-    this.sourceBlock_.parentBlock.getCategory() : this.sourceBlock_.getCategory();
-=======
   var category = (this.sourceBlock.isShadow()) ?
-    this.sourceBlock.parentBlock_.getCategory() : this.sourceBlock.getCategory();
->>>>>>> 4b23b9b6
+    this.sourceBlock.parentBlock.getCategory() : this.sourceBlock.getCategory();
   Blockly.DropDownDiv.setCategory(category);
 
   // Calculate positioning based on the field position.
