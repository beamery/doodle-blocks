/**
 * @license
 * Visual Blocks Editor
 *
 * Copyright 2012 Google Inc.
 * https://developers.google.com/blockly/
 *
 * Licensed under the Apache License, Version 2.0 (the "License");
 * you may not use this file except in compliance with the License.
 * You may obtain a copy of the License at
 *
 *   http://www.apache.org/licenses/LICENSE-2.0
 *
 * Unless required by applicable law or agreed to in writing, software
 * distributed under the License is distributed on an "AS IS" BASIS,
 * WITHOUT WARRANTIES OR CONDITIONS OF ANY KIND, either express or implied.
 * See the License for the specific language governing permissions and
 * limitations under the License.
 */

/**
 * @fileoverview Dropdown input field.  Used for editable titles and variables.
 * In the interests of a consistent UI, the toolbox shares some functions and
 * properties with the context menu.
 * @author fraser@google.com (Neil Fraser)
 */
'use strict';

goog.provide('Blockly.FieldDropdown');

goog.require('Blockly.Field');
goog.require('Blockly.DropDownDiv');
goog.require('goog.dom');
goog.require('goog.events');
goog.require('goog.style');
goog.require('goog.ui.Component');
goog.require('goog.ui.Menu');
goog.require('goog.ui.MenuItem');
goog.require('goog.userAgent');


/**
 * Class for an editable dropdown field.
 * @param {(!Array.<!Array>|!Function)} menuGenerator An array of options
 *     for a dropdown list, or a function which generates these options.
 * @param {Function=} opt_validator A function that is executed when a new
 *     option is selected, with the newly selected value as its sole argument.
 *     If it returns a value, that value (which must be one of the options) will
 *     become selected in place of the newly selected option, unless the return
 *     value is null, in which case the change is aborted.
 * @extends {Blockly.Field}
 * @constructor
 */
Blockly.FieldDropdown = function(menuGenerator, opt_validator) {
  this.menuGenerator_ = menuGenerator;
  this.trimOptions();
  var firstTuple = this.getOptions()[0];

  // Call parent's constructor.
  Blockly.FieldDropdown.superClass_.constructor.call(this, firstTuple[1],
      opt_validator);
  this.addArgType('dropdown');
};
goog.inherits(Blockly.FieldDropdown, Blockly.Field);

/**
 * Horizontal distance that a checkmark overhangs the dropdown.
 */
Blockly.FieldDropdown.CHECKMARK_OVERHANG = 25;

/**
 * Mouse cursor style when over the hotspot that initiates the editor.
 */
Blockly.FieldDropdown.prototype.CURSOR = 'default';

/**
 * Closure menu item currently selected.
 * @type {?goog.ui.MenuItem}
 */
Blockly.FieldDropdown.prototype.selectedItem = null;

/**
 * Language-neutral currently selected string or image object.
 * @type {string|!Object}
 * @protected
 */
Blockly.FieldDropdown.prototype.value = '';

/**
 * SVG image element if currently selected option is an image, or null.
 * @type {SVGElement}
 * @private
 */
Blockly.FieldDropdown.prototype.imageElement_ = null;

/**
 * Object with src, height, width, and alt attributes if currently selected
 * option is an image, or null.
 * @type {Object}
 * @private
 */
Blockly.FieldDropdown.prototype.imageJson_ = null;

/**
 * @private {boolean}
 */
Blockly.FieldDropdown.prototype.disableColourChange_ = false;

/**
 * Install this dropdown on a block.
 */
Blockly.FieldDropdown.prototype.init = function() {
  if (this.fieldGroup_) {
    // Dropdown has already been initialized once.
    return;
  }
  // Add dropdown arrow: "option ▾" (LTR) or "▾ אופציה" (RTL)
  // Positioned on render, after text size is calculated.
  /** @type {number} */
  this.arrowSize_ = 12;
  /** @type {number} */
  this.arrowX_ = 0;
  /** @type {number} */
  this.arrowY_ = 11;
  this.arrow_ = Blockly.utils.createSvgElement('image', {
    'height': this.arrowSize_ + 'px',
    'width': this.arrowSize_ + 'px'
  });
  this.arrow_.setAttributeNS('http://www.w3.org/1999/xlink',
      'xlink:href', Blockly.mainWorkspace.options.pathToMedia + 'dropdown-arrow.svg');

  Blockly.FieldDropdown.superClass_.init.call(this);
  // If not in a shadow block, draw a box.
  if (!this.sourceBlock.isShadow()) {
    this.box_ = Blockly.utils.createSvgElement('rect', {
      'rx': Blockly.BlockSvg.CORNER_RADIUS,
      'ry': Blockly.BlockSvg.CORNER_RADIUS,
      'x': 0,
      'y': 0,
      'width': this.size_.width,
      'height': this.size_.height,
      'stroke': this.sourceBlock.getColourTertiary(),
      'fill': this.sourceBlock.getColour(),
      'class': 'blocklyBlockBackground',
      'fill-opacity': 1
    }, null);
    this.fieldGroup_.insertBefore(this.box_, this.textElement_);
  }
  // Force a reset of the text to add the arrow.
  var text = this.text;
  this.text = null;
  this.setText(text);
};

/**
 * Create a dropdown menu under the text.
 */
Blockly.FieldDropdown.prototype.showEditor = function() {
  this.dropDownOpen_ = true;
  // If there is an existing drop-down someone else owns, hide it immediately and clear it.
  Blockly.DropDownDiv.hideWithoutAnimation();
  Blockly.DropDownDiv.clearContent();

  var contentDiv = Blockly.DropDownDiv.getContentDiv();

  var thisField = this;

  function callback(e) {
    var menu = this;
    var menuItem = e.target;
    if (menuItem) {
      thisField.onItemSelected(menu, menuItem);
    }
    Blockly.DropDownDiv.hide();
    Blockly.Events.setGroup(false);
  }

  var menu = new goog.ui.Menu();
  menu.setRightToLeft(this.sourceBlock.RTL);
  var options = this.getOptions();
  for (var i = 0; i < options.length; i++) {
    var content = options[i][0]; // Human-readable text or image.
    var value = options[i][1];   // Language-neutral value.
    if (typeof content == 'object') {
      // An image, not text.
      var image = new Image(content['width'], content['height']);
      image.src = content['src'];
      image.alt = content['alt'] || '';
      content = image;
    }
    var menuItem = new goog.ui.MenuItem(content);
    menuItem.setRightToLeft(this.sourceBlock.RTL);
    menuItem.setValue(value);
    menuItem.setCheckable(true);
    menu.addChild(menuItem, true);
    var checked = (value == this.value);
    menuItem.setChecked(checked);
    if (checked) {
      this.selectedItem = menuItem;
    }
  }
  // Listen for mouse/keyboard events.
  goog.events.listen(menu, goog.ui.Component.EventType.ACTION, callback);
  // Listen for touch events (why doesn't Closure handle this already?).
  function callbackTouchStart(e) {
    var control = this.getOwnerControl(/** @type {Node} */ (e.target));
    // Highlight the menu item.
    control.handleMouseDown(e);
  }
  function callbackTouchEnd(e) {
    var control = this.getOwnerControl(/** @type {Node} */ (e.target));
    // Activate the menu item.
    control.performActionInternal(e);
  }
  goog.events.listen(
      menu, goog.events.EventType.TOUCHSTART, callbackTouchStart);
  goog.events.listen(
      menu, goog.events.EventType.TOUCHEND, callbackTouchEnd);

  // Record windowSize and scrollOffset before adding menu.
  menu.render(contentDiv);
  var menuDom = menu.getElement();
  Blockly.utils.addClass(menuDom, 'blocklyDropdownMenu');
  // Record menuSize after adding menu.
  var menuSize = goog.style.getSize(menuDom);
  // Recalculate height for the total content, not only box height.
  menuSize.height = menuDom.scrollHeight;

  var primaryColour = (this.sourceBlock.isShadow()) ?
    this.sourceBlock.parentBlock.getColour() : this.sourceBlock.getColour();

  Blockly.DropDownDiv.setColour(primaryColour, this.sourceBlock.getColourTertiary());

  var category = (this.sourceBlock.isShadow()) ?
    this.sourceBlock.parentBlock.getCategory() : this.sourceBlock.getCategory();
<<<<<<< HEAD
  Blockly.DropDownDiv.setCategory(/** @type {string} */ (category));
=======
  Blockly.DropDownDiv.setCategory(category);
>>>>>>> 4ced3523

  // Calculate positioning based on the field position.
  var scale = this.sourceBlock.workspace.scale;
  var bBox = {width: this.size_.width, height: this.size_.height};
  bBox.width *= scale;
  bBox.height *= scale;
  var position = this.fieldGroup_.getBoundingClientRect();
  var primaryX = position.left + bBox.width / 2;
  var primaryY = position.top + bBox.height;
  var secondaryX = primaryX;
  var secondaryY = position.top;
  // Set bounds to workspace; show the drop-down.
  Blockly.DropDownDiv.setBoundsElement(this.sourceBlock.workspace.getParentSvg().parentNode);
  Blockly.DropDownDiv.show(this, primaryX, primaryY, secondaryX, secondaryY,
    this.onHide.bind(this));

  menu.setAllowAutoFocus(true);
  menuDom.focus();

  // Update colour to look selected.
  if (!this.disableColourChange_) {
    if (this.sourceBlock.isShadow()) {
      this.savedPrimary_ = this.sourceBlock.getColour();
      this.sourceBlock.setColour(this.sourceBlock.getColourTertiary(),
        this.sourceBlock.getColourSecondary(), this.sourceBlock.getColourTertiary());
    } else if (this.box_) {
      this.box_.setAttribute('fill', this.sourceBlock.getColourTertiary());
    }
  }
};

/**
 * Callback for when the drop-down is hidden.
 */
Blockly.FieldDropdown.prototype.onHide = function() {
  this.dropDownOpen_ = false;
  // Update colour to look selected.
  if (!this.disableColourChange_ && this.sourceBlock) {
    if (this.sourceBlock.isShadow()) {
      this.sourceBlock.setColour(this.savedPrimary_,
        this.sourceBlock.getColourSecondary(), this.sourceBlock.getColourTertiary());
    } else if (this.box_) {
      this.box_.setAttribute('fill', this.sourceBlock.getColour());
    }
  }
};

/**
 * Handle the selection of an item in the dropdown menu.
 * @param {!goog.ui.Menu} menu The Menu component clicked.
 * @param {!goog.ui.MenuItem} menuItem The MenuItem selected within menu.
 */
Blockly.FieldDropdown.prototype.onItemSelected = function(menu, menuItem) {
  var value = menuItem.getValue();
  if (this.sourceBlock) {
    // Call any validation function, and allow it to override.
    value = this.callValidator(/** @type {string} */ (value));
  }
  if (value !== null) {
    this.setValue(/** @type {string} */ (value));
  }
};

/**
 * Factor out common words in statically defined options.
 * Create prefix and/or suffix labels.
 */
Blockly.FieldDropdown.prototype.trimOptions = function() {
  this.prefixField = null;
  this.suffixField = null;
  var options = this.menuGenerator_;
  if (!goog.isArray(options)) {
    return;
  }
  var hasImages = false;

  // Localize label text and image alt text.
  for (var i = 0; i < options.length; i++) {
    var label = options[i][0];
    if (typeof label == 'string') {
      options[i][0] = Blockly.utils.replaceMessageReferences(label);
    } else {
      if (label.alt != null) {
        options[i][0].alt = Blockly.utils.replaceMessageReferences(label.alt);
      }
      hasImages = true;
    }
  }
  if (hasImages || options.length < 2) {
    return;  // Do nothing if too few items or at least one label is an image.
  }
  var strings = [];
  for (var i = 0; i < options.length; i++) {
    strings.push(options[i][0]);
  }
  var shortest = Blockly.utils.shortestStringLength(strings);
  var prefixLength = Blockly.utils.commonWordPrefix(strings, shortest);
  var suffixLength = Blockly.utils.commonWordSuffix(strings, shortest);
  if (!prefixLength && !suffixLength) {
    return;
  }
  if (shortest <= prefixLength + suffixLength) {
    // One or more strings will entirely vanish if we proceed.  Abort.
    return;
  }
  if (prefixLength) {
    this.prefixField = strings[0].substring(0, prefixLength - 1);
  }
  if (suffixLength) {
    this.suffixField = strings[0].substr(1 - suffixLength);
  }
  // Remove the prefix and suffix from the options.
  var newOptions = [];
  for (var i = 0; i < options.length; i++) {
    var text = options[i][0];
    var value = options[i][1];
    text = text.substring(prefixLength, text.length - suffixLength);
    newOptions[i] = [text, value];
  }
  this.menuGenerator_ = newOptions;
};

/**
 * @return {boolean} True if the option list is generated by a function. Otherwise false.
 */
Blockly.FieldDropdown.prototype.isOptionListDynamic = function() {
  return goog.isFunction(this.menuGenerator_);
};

/**
 * Return a list of the options for this dropdown.
 * @return {!Array.<!Array>} Array of option tuples:
 *     (human-readable text or image, language-neutral name).
 */
Blockly.FieldDropdown.prototype.getOptions = function() {
  if (goog.isFunction(this.menuGenerator_)) {
    return this.menuGenerator_.call(this);
  }
  return /** @type {!Array.<!Array.<string>>} */ (this.menuGenerator_);
};

/**
 * Get the language-neutral value from this dropdown menu.
 * @return {string} Current text.
 */
Blockly.FieldDropdown.prototype.getValue = function() {
  return /** @type {string} */ (this.value);
};

/**
 * Set the language-neutral value for this dropdown menu.
 * @param {string} newValue New value to set.
 */
Blockly.FieldDropdown.prototype.setValue = function(newValue) {
  if (newValue === null || newValue === this.value) {
    return;  // No change if null.
  }
  if (this.sourceBlock && Blockly.Events.isEnabled()) {
    Blockly.Events.fire(new Blockly.Events.Change(
        this.sourceBlock, 'field', this.name, this.value, newValue));
  }
  // Clear menu item for old value.
  if (this.selectedItem) {
    this.selectedItem.setChecked(false);
    this.selectedItem = null;
  }
  this.value = newValue;
  // Look up and display the human-readable text.
  var options = this.getOptions();
  for (var i = 0; i < options.length; i++) {
    // Options are tuples of human-readable text and language-neutral values.
    if (options[i][1] == newValue) {
      var content = options[i][0];
      if (typeof content == 'object') {
        this.imageJson_ = content;
        this.setText(content.alt);
      } else {
        this.imageJson_ = null;
        this.setText(content);
      }
      return;
    }
  }
  // Value not found.  Add it, maybe it will become valid once set
  // (like variable names).
  this.setText(newValue);
};

/**
 * Sets the text in this field.  Trigger a rerender of the source block.
 * @param {*} text New text.
 */
Blockly.FieldDropdown.prototype.setText = function(text) {
  if (text === null || text === this.text) {
    // No change if null.
    return;
  }
  this.text = text;
  this.updateTextNode();

  if (this.textElement_) {
    // Update class for dropdown text.
    // This class is reset every time updateTextNode is called.
    this.textElement_.setAttribute('class',
        this.textElement_.getAttribute('class') + ' blocklyDropdownText'
    );
    this.textElement_.parentNode.appendChild(this.arrow_);
  }
  if (this.sourceBlock && this.sourceBlock.rendered) {
    this.sourceBlock.render();
    this.sourceBlock.bumpNeighbours();
  }
};

/**
 * Position a drop-down arrow at the appropriate location at render-time.
 * @param {number} x X position the arrow is being rendered at, in px.
 * @return {number} Amount of space the arrow is taking up, in px.
 */
Blockly.FieldDropdown.prototype.positionArrow = function(x) {
  if (!this.arrow_) {
    return 0;
  }

  var addedWidth = 0;
  if (this.sourceBlock.RTL) {
    this.arrowX_ = this.arrowSize_ - Blockly.BlockSvg.DROPDOWN_ARROW_PADDING;
    addedWidth = this.arrowSize_ + Blockly.BlockSvg.DROPDOWN_ARROW_PADDING;
  } else {
    this.arrowX_ = x + Blockly.BlockSvg.DROPDOWN_ARROW_PADDING / 2;
    addedWidth = this.arrowSize_ + Blockly.BlockSvg.DROPDOWN_ARROW_PADDING;
  }
  if (this.box_) {
    // Bump positioning to the right for a box-type drop-down.
    this.arrowX_ += Blockly.BlockSvg.BOX_FIELD_PADDING;
  }
  this.arrow_.setAttribute('transform',
    'translate(' + this.arrowX_ + ',' + this.arrowY_ + ')'
  );
  return addedWidth;
};

/**
 * Close the dropdown menu if this input is being deleted.
 */
Blockly.FieldDropdown.prototype.dispose = function() {
  this.selectedItem = null;
  Blockly.WidgetDiv.hideIfOwner(this);
  Blockly.FieldDropdown.superClass_.dispose.call(this);
};<|MERGE_RESOLUTION|>--- conflicted
+++ resolved
@@ -233,11 +233,7 @@
 
   var category = (this.sourceBlock.isShadow()) ?
     this.sourceBlock.parentBlock.getCategory() : this.sourceBlock.getCategory();
-<<<<<<< HEAD
   Blockly.DropDownDiv.setCategory(/** @type {string} */ (category));
-=======
-  Blockly.DropDownDiv.setCategory(category);
->>>>>>> 4ced3523
 
   // Calculate positioning based on the field position.
   var scale = this.sourceBlock.workspace.scale;
