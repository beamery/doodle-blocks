/**
 * @license
 * Visual Blocks Editor
 *
 * Copyright 2012 Google Inc.
 * https://developers.google.com/blockly/
 *
 * Licensed under the Apache License, Version 2.0 (the "License");
 * you may not use this file except in compliance with the License.
 * You may obtain a copy of the License at
 *
 *   http://www.apache.org/licenses/LICENSE-2.0
 *
 * Unless required by applicable law or agreed to in writing, software
 * distributed under the License is distributed on an "AS IS" BASIS,
 * WITHOUT WARRANTIES OR CONDITIONS OF ANY KIND, either express or implied.
 * See the License for the specific language governing permissions and
 * limitations under the License.
 */

/**
 * @fileoverview Methods for graphically rendering a block as SVG.
 * @author fraser@google.com (Neil Fraser)
 */
'use strict';

goog.provide('Blockly.BlockSvg');

goog.require('Blockly.Block');
goog.require('Blockly.ContextMenu');
goog.require('goog.Timer');
goog.require('goog.asserts');
goog.require('goog.dom');
goog.require('goog.math.Coordinate');
goog.require('goog.userAgent');


/**
 * Class for a block's SVG representation.
 * Not normally called directly, workspace.newBlock() is preferred.
 * @param {!Blockly.Workspace} workspace The block's workspace.
 * @param {?string} prototypeName Name of the language object containing
 *     type-specific functions for this block.
 * @param {=string} opt_id Optional ID.  Use this ID if provided, otherwise
 *     create a new id.
 * @extends {Blockly.Block}
 * @constructor
 */
Blockly.BlockSvg = function(workspace, prototypeName, opt_id) {
  // Create core elements for the block.
  /** @type {SVGElement} */
  this.svgGroup_ = Blockly.createSvgElement('g', {}, null);
  /** @type {SVGElement} */
  this.svgPath_ = Blockly.createSvgElement('path', {'class': 'blocklyPath'},
      this.svgGroup_);
  this.svgPath_.tooltip = this;
  Blockly.Tooltip.bindMouseEvents(this.svgPath_);
  Blockly.BlockSvg.superClass_.constructor.call(this,
      workspace, prototypeName, opt_id);
};
goog.inherits(Blockly.BlockSvg, Blockly.Block);

/**
 * Height of this block, not including any statement blocks above or below.
 */
Blockly.BlockSvg.prototype.height = 0;
/**
 * Width of this block, including any connected value blocks.
 */
Blockly.BlockSvg.prototype.width = 0;

/**
 * Original location of block being dragged.
 * @type {goog.math.Coordinate}
 * @private
 */
Blockly.BlockSvg.prototype.dragStartXY_ = null;

/**
 * Whether the block glows as if running.
 * @type {boolean}
 * @private
 */
Blockly.BlockSvg.prototype.isGlowing_ = false;

/**
 * Constant for identifying rows that are to be rendered inline.
 * Don't collide with Blockly.INPUT_VALUE and friends.
 * @const
 */
Blockly.BlockSvg.INLINE = -1;

/**
 * Create and initialize the SVG representation of the block.
 * May be called more than once.
 */
Blockly.BlockSvg.prototype.initSvg = function() {
  goog.asserts.assert(this.workspace.rendered, 'Workspace is headless.');
  for (var i = 0, input; input = this.inputList[i]; i++) {
    input.init();
  }
  var icons = this.getIcons();
  for (var i = 0; i < icons.length; i++) {
    icons[i].createIcon();
  }
  this.updateColour();
  this.updateMovable();
  if (!this.workspace.options.readOnly && !this.eventsInit_) {
    Blockly.bindEvent_(this.getSvgRoot(), 'mousedown', this,
                       this.onMouseDown_);
    var thisBlock = this;
    Blockly.bindEvent_(this.getSvgRoot(), 'touchstart', null,
                       function(e) {Blockly.longStart_(e, thisBlock);});
  }
  this.eventsInit_ = true;

  if (!this.getSvgRoot().parentNode) {
    this.workspace.getCanvas().appendChild(this.getSvgRoot());
  }
};

/**
 * Select this block.  Highlight it visually.
 */
Blockly.BlockSvg.prototype.select = function() {
  if (Blockly.selected) {
    // Unselect any previously selected block.
    Blockly.selected.unselect();
  }
  Blockly.selected = this;
  this.addSelect();
  Blockly.fireUiEvent(this.workspace.getCanvas(), 'blocklySelectChange');
};

/**
 * Unselect this block.  Remove its highlighting.
 */
Blockly.BlockSvg.prototype.unselect = function() {
  Blockly.selected = null;
  this.removeSelect();
  Blockly.fireUiEvent(this.workspace.getCanvas(), 'blocklySelectChange');
};

/**
 * Glow this block.  Highlight it visually as if it's running.
 * @param {boolean} isGlowing Whether the block should glow.
 */
Blockly.BlockSvg.prototype.setGlow = function(isGlowing) {
  this.isGlowing_ = isGlowing;
  this.updateColour();
};

/**
 * Block's mutator icon (if any).
 * @type {Blockly.Mutator}
 */
Blockly.BlockSvg.prototype.mutator = null;

/**
 * Block's comment icon (if any).
 * @type {Blockly.Comment}
 */
Blockly.BlockSvg.prototype.comment = null;

/**
 * Block's warning icon (if any).
 * @type {Blockly.Warning}
 */
Blockly.BlockSvg.prototype.warning = null;

/**
 * Returns a list of mutator, comment, and warning icons.
 * @return {!Array} List of icons.
 */
Blockly.BlockSvg.prototype.getIcons = function() {
  var icons = [];
  if (this.mutator) {
    icons.push(this.mutator);
  }
  if (this.comment) {
    icons.push(this.comment);
  }
  if (this.warning) {
    icons.push(this.warning);
  }
  return icons;
};

/**
 * Wrapper function called when a mouseUp occurs during a drag operation.
 * @type {Array.<!Array>}
 * @private
 */
Blockly.BlockSvg.onMouseUpWrapper_ = null;

/**
 * Wrapper function called when a mouseMove occurs during a drag operation.
 * @type {Array.<!Array>}
 * @private
 */
Blockly.BlockSvg.onMouseMoveWrapper_ = null;

/**
 * Stop binding to the global mouseup and mousemove events.
 * @private
 */
Blockly.BlockSvg.terminateDrag_ = function() {
  if (Blockly.BlockSvg.onMouseUpWrapper_) {
    Blockly.unbindEvent_(Blockly.BlockSvg.onMouseUpWrapper_);
    Blockly.BlockSvg.onMouseUpWrapper_ = null;
  }
  if (Blockly.BlockSvg.onMouseMoveWrapper_) {
    Blockly.unbindEvent_(Blockly.BlockSvg.onMouseMoveWrapper_);
    Blockly.BlockSvg.onMouseMoveWrapper_ = null;
  }
  var selected = Blockly.selected;
  if (Blockly.dragMode_ == 2) {
    // Terminate a drag operation.
    if (selected) {
<<<<<<< HEAD
      if (selected.ghostBlock_ && Blockly.localGhostConnection_) {
        selected.disconnectGhost();
=======
      if (selected.ghostBlock_) {
        Blockly.Events.disable();
        selected.ghostBlock_.unplug(true /* healStack */);
>>>>>>> 88a3d155
        selected.ghostBlock_.dispose();
        selected.ghostBlock_ = null;
        Blockly.Events.enable();
      }
      // Update the connection locations.
      var xy = selected.getRelativeToSurfaceXY();
      var dxy = goog.math.Coordinate.difference(xy, selected.dragStartXY_);
      var event = new Blockly.Events.Move(selected);
      event.oldCoordinate = selected.dragStartXY_;
      event.recordNew();
      Blockly.Events.fire(event);

      selected.moveConnections_(dxy.x, dxy.y);
      delete selected.draggedBubbles_;
      selected.setDragging_(false);
      selected.render();
      // Ensure that any stap and bump are part of this move's event group.
      var group = Blockly.Events.getGroup();
      setTimeout(function() {
          Blockly.Events.setGroup(group);
          selected.snapToGrid();
          Blockly.Events.setGroup(false);
      }, Blockly.BUMP_DELAY / 2);
      setTimeout(function() {
          Blockly.Events.setGroup(group);
          selected.bumpNeighbours_();
          Blockly.Events.setGroup(false);
      }, Blockly.BUMP_DELAY);
      // Fire an event to allow scrollbars to resize.
      Blockly.fireUiEvent(window, 'resize');
    }
  }
  Blockly.dragMode_ = 0;
  Blockly.Css.setCursor(Blockly.Css.Cursor.OPEN);
};

/**
 * Set parent of this block to be a new block or null.
 * @param {Blockly.BlockSvg} newParent New parent block.
 */
Blockly.BlockSvg.prototype.setParent = function(newParent) {
  if (newParent == this.parentBlock_) {
    return;
  }
  var svgRoot = this.getSvgRoot();
  if (this.parentBlock_ && svgRoot) {
    // Move this block up the DOM.  Keep track of x/y translations.
    var xy = this.getRelativeToSurfaceXY();
    this.workspace.getCanvas().appendChild(svgRoot);
    svgRoot.setAttribute('transform', 'translate(' + xy.x + ',' + xy.y + ')');
  }

  Blockly.Field.startCache();
  Blockly.BlockSvg.superClass_.setParent.call(this, newParent);
  Blockly.Field.stopCache();

  if (newParent) {
    var oldXY = this.getRelativeToSurfaceXY();
    newParent.getSvgRoot().appendChild(svgRoot);
    var newXY = this.getRelativeToSurfaceXY();
    // Move the connections to match the child's new position.
    this.moveConnections_(newXY.x - oldXY.x, newXY.y - oldXY.y);
  }
};

/**
 * Return the coordinates of the top-left corner of this block relative to the
 * drawing surface's origin (0,0).
 * @return {!goog.math.Coordinate} Object with .x and .y properties.
 */
Blockly.BlockSvg.prototype.getRelativeToSurfaceXY = function() {
  var x = 0;
  var y = 0;
  var element = this.getSvgRoot();
  if (element) {
    do {
      // Loop through this block and every parent.
      var xy = Blockly.getRelativeXY_(element);
      x += xy.x;
      y += xy.y;
      element = element.parentNode;
    } while (element && element != this.workspace.getCanvas());
  }
  return new goog.math.Coordinate(x, y);
};

/**
 * Move a block by a relative offset.
 * @param {number} dx Horizontal offset.
 * @param {number} dy Vertical offset.
 */
Blockly.BlockSvg.prototype.moveBy = function(dx, dy) {
  goog.asserts.assert(!this.parentBlock_, 'Block has parent.');
  var event = new Blockly.Events.Move(this);
  var xy = this.getRelativeToSurfaceXY();
  this.getSvgRoot().setAttribute('transform',
      'translate(' + (xy.x + dx) + ',' + (xy.y + dy) + ')');
  this.moveConnections_(dx, dy);
  event.recordNew();
  Blockly.Events.fire(event);
};

/**
 * Snap this block to the nearest grid point.
 */
Blockly.BlockSvg.prototype.snapToGrid = function() {
  if (!this.workspace) {
    return;  // Deleted block.
  }
  if (Blockly.dragMode_ != 0) {
    return;  // Don't bump blocks during a drag.
  }
  if (this.getParent()) {
    return;  // Only snap top-level blocks.
  }
  if (this.isInFlyout) {
    return;  // Don't move blocks around in a flyout.
  }
  if (!this.workspace.options.gridOptions ||
      !this.workspace.options.gridOptions['snap']) {
    return;  // Config says no snapping.
  }
  var spacing = this.workspace.options.gridOptions['spacing'];
  var half = spacing / 2;
  var xy = this.getRelativeToSurfaceXY();
  var dx = Math.round((xy.x - half) / spacing) * spacing + half - xy.x;
  var dy = Math.round((xy.y - half) / spacing) * spacing + half - xy.y;
  dx = Math.round(dx);
  dy = Math.round(dy);
  if (dx != 0 || dy != 0) {
    this.moveBy(dx, dy);
  }
};

/**
 * Returns a bounding box describing the dimensions of this block
 * and any blocks stacked below it.
 * @return {!{height: number, width: number}} Object with height and width properties.
 */
Blockly.BlockSvg.prototype.getHeightWidth = function() {
  var height = this.height;
  var width = this.width;
  // Recursively add size of subsequent blocks.
  var nextBlock = this.getNextBlock();
  if (nextBlock) {
    var nextHeightWidth = nextBlock.getHeightWidth();
    height += nextHeightWidth.height - 4;  // Height of tab.
    width = Math.max(width, nextHeightWidth.width);
  } else if (!this.nextConnection && !this.outputConnection) {
    // Add a bit of margin under blocks with no bottom tab.
    height += 2;
  }
  return {height: height, width: width};
};

/**
 * Returns the coordinates of a bounding box describing the dimensions of this block
 * and any blocks stacked below it.
 * @return {!{topLeft: goog.math.Coordinate, bottomRight: goog.math.Coordinate}}
 *         Object with top left and bottom right coordinates of the bounding box.
 */
Blockly.BlockSvg.prototype.getBoundingRectangle = function() {
  var blockXY = this.getRelativeToSurfaceXY(this);
  var tab = this.outputConnection ? Blockly.BlockSvg.TAB_WIDTH : 0;
  var blockBounds = this.getHeightWidth();
  var topLeft;
  var bottomRight;
  if (this.RTL) {
    // Width has the tab built into it already so subtract it here.
    topLeft = new goog.math.Coordinate(blockXY.x - (blockBounds.width - tab), blockXY.y);
    // Add the width of the tab/puzzle piece knob to the x coordinate
    // since X is the corner of the rectangle, not the whole puzzle piece.
    bottomRight = new goog.math.Coordinate(blockXY.x + tab, blockXY.y + blockBounds.height);
  } else {
    // Subtract the width of the tab/puzzle piece knob to the x coordinate
    // since X is the corner of the rectangle, not the whole puzzle piece.
    topLeft = new goog.math.Coordinate(blockXY.x - tab, blockXY.y);
    // Width has the tab built into it already so subtract it here.
    bottomRight = new goog.math.Coordinate(blockXY.x + blockBounds.width - tab,
 					   blockXY.y + blockBounds.height);
  }
  return { topLeft : topLeft, bottomRight : bottomRight };
};

/**
 * Set whether the block is collapsed or not.
 * @param {boolean} collapsed True if collapsed.
 */
Blockly.BlockSvg.prototype.setCollapsed = function(collapsed) {
  if (this.collapsed_ == collapsed) {
    return;
  }
  var renderList = [];
  // Show/hide the inputs.
  for (var i = 0, input; input = this.inputList[i]; i++) {
    renderList.push.apply(renderList, input.setVisible(!collapsed));
  }

  var COLLAPSED_INPUT_NAME = '_TEMP_COLLAPSED_INPUT';
  if (collapsed) {
    var icons = this.getIcons();
    for (var i = 0; i < icons.length; i++) {
      icons[i].setVisible(false);
    }
    var text = this.toString(Blockly.COLLAPSE_CHARS);
    this.appendDummyInput(COLLAPSED_INPUT_NAME).appendField(text).init();
  } else {
    this.removeInput(COLLAPSED_INPUT_NAME);
    // Clear any warnings inherited from enclosed blocks.
    this.setWarningText(null);
  }
  Blockly.BlockSvg.superClass_.setCollapsed.call(this, collapsed);

  if (!renderList.length) {
    // No child blocks, just render this block.
    renderList[0] = this;
  }
  if (this.rendered) {
    for (var i = 0, block; block = renderList[i]; i++) {
      block.render();
    }
    // Don't bump neighbours.
    // Although bumping neighbours would make sense, users often collapse
    // all their functions and store them next to each other.  Expanding and
    // bumping causes all their definitions to go out of alignment.
  }
};

/**
 * Open the next (or previous) FieldTextInput.
 * @param {Blockly.Field|Blockly.Block} start Current location.
 * @param {boolean} forward If true go forward, otherwise backward.
 */
Blockly.BlockSvg.prototype.tab = function(start, forward) {
  // This function need not be efficient since it runs once on a keypress.
  // Create an ordered list of all text fields and connected inputs.
  var list = [];
  for (var i = 0, input; input = this.inputList[i]; i++) {
    for (var j = 0, field; field = input.fieldRow[j]; j++) {
      if (field instanceof Blockly.FieldTextInput) {
        // TODO: Also support dropdown fields.
        list.push(field);
      }
    }
    if (input.connection) {
      var block = input.connection.targetBlock();
      if (block) {
        list.push(block);
      }
    }
  }
  var i = list.indexOf(start);
  if (i == -1) {
    // No start location, start at the beginning or end.
    i = forward ? -1 : list.length;
  }
  var target = list[forward ? i + 1 : i - 1];
  if (!target) {
    // Ran off of list.
    var parent = this.getParent();
    if (parent) {
      parent.tab(this, forward);
    }
  } else if (target instanceof Blockly.Field) {
    target.showEditor_();
  } else {
    target.tab(null, forward);
  }
};

/**
 * Handle a mouse-down on an SVG block.
 * @param {!Event} e Mouse down event.
 * @private
 */
Blockly.BlockSvg.prototype.onMouseDown_ = function(e) {
  if (this.isInFlyout) {
    e.stopPropagation();
    return;
  }
  this.workspace.markFocused();
  // Update Blockly's knowledge of its own location.
  Blockly.svgResize(this.workspace);
  Blockly.terminateDrag_();
  this.select();
  Blockly.hideChaff();
  this.workspace.recordDeleteAreas();
  if (Blockly.isRightButton(e)) {
    // Right-click.
    this.showContextMenu_(e);
  } else if (!this.isMovable()) {
    // Allow unmovable blocks to be selected and context menued, but not
    // dragged.  Let this event bubble up to document, so the workspace may be
    // dragged instead.
    return;
  } else {
    if (!Blockly.Events.getGroup()) {
      Blockly.Events.setGroup(true);
    }
    // Left-click (or middle click)
    Blockly.removeAllRanges();
    Blockly.Css.setCursor(Blockly.Css.Cursor.CLOSED);

    this.dragStartXY_ = this.getRelativeToSurfaceXY();
    this.workspace.startDrag(e, this.dragStartXY_.x, this.dragStartXY_.y);

    Blockly.dragMode_ = 1;
    Blockly.BlockSvg.onMouseUpWrapper_ = Blockly.bindEvent_(document,
        'mouseup', this, this.onMouseUp_);
    Blockly.BlockSvg.onMouseMoveWrapper_ = Blockly.bindEvent_(document,
        'mousemove', this, this.onMouseMove_);
    // Build a list of bubbles that need to be moved and where they started.
    this.draggedBubbles_ = [];
    var descendants = this.getDescendants();
    for (var i = 0, descendant; descendant = descendants[i]; i++) {
      var icons = descendant.getIcons();
      for (var j = 0; j < icons.length; j++) {
        var data = icons[j].getIconLocation();
        data.bubble = icons[j];
        this.draggedBubbles_.push(data);
      }
    }
  }
  // This event has been handled.  No need to bubble up to the document.
  e.stopPropagation();
};

/**
 * Handle a mouse-up anywhere in the SVG pane.  Is only registered when a
 * block is clicked.  We can't use mouseUp on the block since a fast-moving
 * cursor can briefly escape the block before it catches up.
 * @param {!Event} e Mouse up event.
 * @private
 */
Blockly.BlockSvg.prototype.onMouseUp_ = function(e) {
  if (Blockly.dragMode_ == 1 && Blockly.selected) {
    // 1 - Still inside the sticky DRAG_RADIUS.
    // Trigger a tap
    this.workspace.fireTapListener(Blockly.selected.id, Blockly.selected.getRootBlock().id);
  }
  Blockly.terminateDrag_();
  if (Blockly.selected && Blockly.highlightedConnection_) {
    if (Blockly.localConnection_ == Blockly.selected.nextConnection) {
      // Snap to match the position of the pre-existing stack.
      Blockly.selected.moveBy(
          Blockly.highlightedConnection_.x_ - Blockly.localConnection_.x_,
          Blockly.highlightedConnection_.y_ - Blockly.localConnection_.y_);
    }
    // Connect two blocks together.
    Blockly.localConnection_.connect(Blockly.highlightedConnection_);
    if (this.rendered) {
      // Trigger a connection animation.
      // Determine which connection is inferior (lower in the source stack).
      var inferiorConnection = Blockly.localConnection_.isSuperior() ?
          Blockly.highlightedConnection_ : Blockly.localConnection_;
      inferiorConnection.sourceBlock_.connectionUiEffect();
    }
    if (this.workspace.trashcan) {
      // Don't throw an object in the trash can if it just got connected.
      this.workspace.trashcan.close();
    }
  } else if (!this.getParent() && Blockly.selected.isDeletable() &&
      this.workspace.isDeleteArea(e)) {
    var trashcan = this.workspace.trashcan;
    if (trashcan) {
      goog.Timer.callOnce(trashcan.close, 100, trashcan);
    }
    Blockly.selected.dispose(false, true);
    // Dropping a block on the trash can will usually cause the workspace to
    // resize to contain the newly positioned block.  Force a second resize
    // now that the block has been deleted.
    Blockly.fireUiEvent(window, 'resize');
  }
  if (Blockly.highlightedConnection_) {
    Blockly.highlightedConnection_ = null;
  }
  Blockly.Css.setCursor(Blockly.Css.Cursor.OPEN);
  if (!Blockly.WidgetDiv.isVisible()) {
    Blockly.Events.setGroup(false);
  }
};

/**
 * Load the block's help page in a new window.
 * @private
 */
Blockly.BlockSvg.prototype.showHelp_ = function() {
  var url = goog.isFunction(this.helpUrl) ? this.helpUrl() : this.helpUrl;
  if (url) {
    // @todo rewrite
    alert(url);
  }
};

/**
 * Show the context menu for this block.
 * @param {!Event} e Mouse event.
 * @private
 */
Blockly.BlockSvg.prototype.showContextMenu_ = function(e) {
  if (this.workspace.options.readOnly || !this.contextMenu) {
    return;
  }
  // Save the current block in a variable for use in closures.
  var block = this;
  var menuOptions = [];

  if (this.isDeletable() && this.isMovable() && !block.isInFlyout) {
    // Option to duplicate this block.
    var duplicateOption = {
      text: Blockly.Msg.DUPLICATE_BLOCK,
      enabled: true,
      callback: function() {
        Blockly.duplicate_(block);
      }
    };
    if (this.getDescendants().length > this.workspace.remainingCapacity()) {
      duplicateOption.enabled = false;
    }
    menuOptions.push(duplicateOption);

    if (this.isEditable() && this.workspace.options.comments) {
      // Option to add/remove a comment.
      var commentOption = {enabled: !goog.userAgent.IE};
      if (this.comment) {
        commentOption.text = Blockly.Msg.REMOVE_COMMENT;
        commentOption.callback = function() {
          block.setCommentText(null);
        };
      } else {
        commentOption.text = Blockly.Msg.ADD_COMMENT;
        commentOption.callback = function() {
          block.setCommentText('');
        };
      }
      menuOptions.push(commentOption);
    }

    // Option to delete this block.
    // Count the number of blocks that are nested in this block.
    var descendantCount = this.getDescendants().length;
    var nextBlock = this.getNextBlock();
    if (nextBlock) {
      // Blocks in the current stack would survive this block's deletion.
      descendantCount -= nextBlock.getDescendants().length;
    }
    var deleteOption = {
      text: descendantCount == 1 ? Blockly.Msg.DELETE_BLOCK :
          Blockly.Msg.DELETE_X_BLOCKS.replace('%1', String(descendantCount)),
      enabled: true,
      callback: function() {
        block.dispose(true, true);
      }
    };
    menuOptions.push(deleteOption);
  }

  // Option to get help.
  var url = goog.isFunction(this.helpUrl) ? this.helpUrl() : this.helpUrl;
  var helpOption = {enabled: !!url};
  helpOption.text = Blockly.Msg.HELP;
  helpOption.callback = function() {
    block.showHelp_();
  };
  menuOptions.push(helpOption);

  // Allow the block to add or modify menuOptions.
  if (this.customContextMenu && !block.isInFlyout) {
    this.customContextMenu(menuOptions);
  }

  Blockly.ContextMenu.show(e, menuOptions, this.RTL);
  Blockly.ContextMenu.currentBlock = this;
};

/**
 * Move the connections for this block and all blocks attached under it.
 * Also update any attached bubbles.
 * @param {number} dx Horizontal offset from current location.
 * @param {number} dy Vertical offset from current location.
 * @private
 */
Blockly.BlockSvg.prototype.moveConnections_ = function(dx, dy) {
  if (!this.rendered) {
    // Rendering is required to lay out the blocks.
    // This is probably an invisible block attached to a collapsed block.
    return;
  }
  var myConnections = this.getConnections_(false);
  for (var i = 0; i < myConnections.length; i++) {
    myConnections[i].moveBy(dx, dy);
  }
  var icons = this.getIcons();
  for (var i = 0; i < icons.length; i++) {
    icons[i].computeIconLocation();
  }

  // Recurse through all blocks attached under this one.
  for (var i = 0; i < this.childBlocks_.length; i++) {
    this.childBlocks_[i].moveConnections_(dx, dy);
  }
};

/**
 * Recursively adds or removes the dragging class to this node and its children.
 * @param {boolean} adding True if adding, false if removing.
 * @private
 */
Blockly.BlockSvg.prototype.setDragging_ = function(adding) {
  if (adding) {
    this.addDragging();
  } else {
    this.removeDragging();
  }
  // Recurse through all blocks attached under this one.
  for (var i = 0; i < this.childBlocks_.length; i++) {
    this.childBlocks_[i].setDragging_(adding);
  }
};

/**
 * Drag this block to follow the mouse.
 * @param {!Event} e Mouse move event.
 * @private
 */
Blockly.BlockSvg.prototype.onMouseMove_ = function(e) {
  if (e.type == 'mousemove' && e.clientX <= 1 && e.clientY == 0 &&
      e.button == 0) {
    /* HACK:
     Safari Mobile 6.0 and Chrome for Android 18.0 fire rogue mousemove
     events on certain touch actions. Ignore events with these signatures.
     This may result in a one-pixel blind spot in other browsers,
     but this shouldn't be noticeable. */
    e.stopPropagation();
    return;
  }
  Blockly.removeAllRanges();

  var oldXY = this.getRelativeToSurfaceXY();
  var newXY = this.workspace.moveDrag(e);

  var group = this.getSvgRoot();
  if (Blockly.dragMode_ == 1) {
    // Still dragging within the sticky DRAG_RADIUS.
    var dr = goog.math.Coordinate.distance(oldXY, newXY) * this.workspace.scale;
    if (dr > Blockly.DRAG_RADIUS) {
      // Switch to unrestricted dragging.
      Blockly.dragMode_ = 2;
      Blockly.longStop_();
      group.translate_ = '';
      group.skew_ = '';
      if (this.parentBlock_) {
        // Push this block to the very top of the stack.
        this.unplug();
        this.disconnectUiEffect();
      }
      this.setDragging_(true);
    }
  }
  if (Blockly.dragMode_ == 2) {
    // Unrestricted dragging.
    var dx = oldXY.x - this.dragStartXY_.x;
    var dy = oldXY.y - this.dragStartXY_.y;
    group.translate_ = 'translate(' + newXY.x + ',' + newXY.y + ')';
    group.setAttribute('transform', group.translate_ + group.skew_);
    // Drag all the nested bubbles.
    for (var i = 0; i < this.draggedBubbles_.length; i++) {
      var commentData = this.draggedBubbles_[i];
      commentData.bubble.setIconLocation(commentData.x + dx,
          commentData.y + dy);
    }

    // Check to see if any of this block's connections are within range of
    // another block's connection.
    var myConnections = this.getConnections_(false);
    // Also check the last connection on this stack
    var lastOnStack = this.lastConnectionInStack_();
    if (lastOnStack && lastOnStack != this.nextConnection) {
      myConnections.push(lastOnStack);
    }
    var closestConnection = null;
    var localConnection = null;
    var radiusConnection = Blockly.SNAP_RADIUS;
    for (var i = 0; i < myConnections.length; i++) {
      var myConnection = myConnections[i];
      var neighbour = myConnection.closest(radiusConnection, dx, dy);
      if (neighbour.connection) {
        closestConnection = neighbour.connection;
        localConnection = myConnection;
        radiusConnection = neighbour.radius;
      }
    }

<<<<<<< HEAD
    this.updatePreviews(closestConnection, localConnection, radiusConnection,
        e, newXY.x - this.dragStartXY_.x, newXY.y - this.dragStartXY_.y);
  }
  // This event has been handled.  No need to bubble up to the document.
  e.stopPropagation();
};

/**
 * Preview the results of the drag if the mouse is released immediately.
 * @param {Blockly.Connection} closestConnection The closest connection found
 *    during the search
 * @param {Blockly.Connection} localConnection The connection on the moving
 *    block.
 * @param {number} radiusConnection The distance between closestConnection and
 *    localConnection.
 * @param {!Event} e Mouse move event.
 * @param {number} dx The x distance the block has moved onscreen up to this
 *    point in the drag.
 * @param {number} dy The y distance the block has moved onscreen up to this
 *    point in the drag.
 */
Blockly.BlockSvg.prototype.updatePreviews = function(closestConnection,
    localConnection, radiusConnection, e, dx, dy) {
  // Remove a ghost if needed.  For Scratch-Blockly we are using ghosts instead
  // of highlighting the connection; for compatibility with Web Blockly the
  // name "highlightedConnection" will still be used.
  if (Blockly.highlightedConnection_ &&
      Blockly.highlightedConnection_ != closestConnection) {
    if (this.ghostBlock_ && Blockly.localGhostConnection_) {
      this.disconnectGhost();
    }
    Blockly.highlightedConnection_ = null;
    Blockly.localConnection_ = null;
  }

  // Add a ghost if needed.
  if (closestConnection &&
      closestConnection != Blockly.highlightedConnection_
      && !closestConnection.sourceBlock_.isGhost()) {
    Blockly.highlightedConnection_ = closestConnection;
    Blockly.localConnection_ = localConnection;
    if (!this.ghostBlock_){
      this.ghostBlock_ = this.workspace.newBlock(this.type);
      this.ghostBlock_.setGhost(true);
      this.ghostBlock_.initSvg();
    }

    var ghostBlock = this.ghostBlock_;
    var localGhostConnection = ghostBlock.getMatchingConnection(this,
        localConnection);
    if (localGhostConnection != Blockly.localGhostConnection_) {
      ghostBlock.getSvgRoot().setAttribute('visibility', 'visible');
      ghostBlock.rendered = true;
      // Move the preview to the correct location before the existing block.
      if (localGhostConnection.type == Blockly.NEXT_STATEMENT) {
        var relativeXy = this.getRelativeToSurfaceXY();
        var connectionOffsetX = (localConnection.x_ - (relativeXy.x - dx));
        var connectionOffsetY = (localConnection.y_ - (relativeXy.y - dy));
        var newX = closestConnection.x_ - connectionOffsetX;
        var newY = closestConnection.y_ - connectionOffsetY;
        var ghostPosition = ghostBlock.getRelativeToSurfaceXY();
        ghostBlock.moveBy(newX - ghostPosition.x, newY - ghostPosition.y, true);
=======
    // Remove connection highlighting if needed.
    if (Blockly.highlightedConnection_ &&
        Blockly.highlightedConnection_ != closestConnection) {
      if (this.ghostBlock_) {
        // Don't fire events for ghost block creation or movement.
        Blockly.Events.disable();
        this.ghostBlock_.unplug(true /* healStack */);
        this.ghostBlock_.dispose();
        this.ghostBlock_ = null;
        Blockly.Events.enable();
      }
      Blockly.highlightedConnection_.unhighlight();
      Blockly.highlightedConnection_ = null;
      Blockly.localConnection_ = null;
    }
    // Add connection highlighting if needed.
    if (closestConnection &&
        closestConnection != Blockly.highlightedConnection_) {
      closestConnection.highlight();
      Blockly.highlightedConnection_ = closestConnection;
      Blockly.localConnection_ = localConnection;
      Blockly.Events.disable();
      if (!this.ghostBlock_){
        this.ghostBlock_ = this.workspace.newBlock(this.type);
        this.ghostBlock_.setGhost(true);
        this.ghostBlock_.moveConnections_(radiusConnection);
>>>>>>> 88a3d155
      }
      if (localGhostConnection.type == Blockly.PREVIOUS_STATEMENT &&
          !ghostBlock.nextConnection) {
        Blockly.bumpedConnection_ = closestConnection.targetConnection;
      }
<<<<<<< HEAD
      // Renders ghost.
      localGhostConnection.connect(closestConnection);
      // Render dragging block so it appears on top.
      this.workspace.getCanvas().appendChild(this.getSvgRoot());
      Blockly.localGhostConnection_ = localGhostConnection;
=======
      this.ghostBlock_.render(true);
      Blockly.Events.enable();
>>>>>>> 88a3d155
    }
  }

  // Provide visual indication of whether the block will be deleted if
  // dropped here.
  if (this.isDeletable()) {
    this.workspace.isDeleteArea(e);
  }
};

/**
 * Disconnect the current ghost block from the stack, and heal the stack to its
 * previous state.
 */
Blockly.BlockSvg.prototype.disconnectGhost = function() {
  if ((Blockly.localGhostConnection_ == this.ghostBlock_.previousConnection &&
      this.ghostBlock_.nextConnection) ||
      (Blockly.localGhostConnection_ == this.ghostBlock_.nextConnection &&
      this.ghostBlock_.previousConnection)) {
    this.ghostBlock_.unplug(true /* healStack */);
  } else if (Blockly.localGhostConnection_ == this.ghostBlock_.nextConnection) {
    // The ghost block is thre first block in a stack.  Unplug won't do anything
    // in that case.  Instead, unplug the following block.
    Blockly.localGhostConnection_.targetBlock().unplug(false);
  }
  if ((Blockly.localGhostConnection_ == this.ghostBlock_.previousConnection &&
      !this.ghostBlock_.nextConnection)) {
    var previousBlockNextConnection =
      this.ghostBlock_.previousConnection.targetConnection;
    this.ghostBlock_.unplug(true /* healStack */);
    if (previousBlockNextConnection) {
      previousBlockNextConnection.connect(Blockly.bumpedConnection_);
    }

  }
  if (Blockly.localGhostConnection_.type == Blockly.NEXT_STATEMENT &&
      Blockly.localGhostConnection_ != this.ghostBlock_.nextConnection) {
    var innerConnection = Blockly.localGhostConnection_.targetConnection;
    Blockly.localGhostConnection_.targetBlock().unplug(false);
    var previousBlockNextConnection =
      this.ghostBlock_.previousConnection.targetConnection;
    this.ghostBlock_.unplug(true);
    if (previousBlockNextConnection) {
      previousBlockNextConnection.connect(innerConnection);
    }
  }
  Blockly.localGhostConnection_ = null;
  this.ghostBlock_.getSvgRoot().setAttribute('visibility', 'hidden');
};

/**
 * Add or remove the UI indicating if this block is movable or not.
 */
Blockly.BlockSvg.prototype.updateMovable = function() {
  if (this.isMovable()) {
    Blockly.addClass_(/** @type {!Element} */ (this.svgGroup_),
                      'blocklyDraggable');
  } else {
    Blockly.removeClass_(/** @type {!Element} */ (this.svgGroup_),
                         'blocklyDraggable');
  }
};

/**
 * Set whether this block is movable or not.
 * @param {boolean} movable True if movable.
 */
Blockly.BlockSvg.prototype.setMovable = function(movable) {
  Blockly.BlockSvg.superClass_.setMovable.call(this, movable);
  this.updateMovable();
};

/**
 * Set whether this block is editable or not.
 * @param {boolean} editable True if editable.
 */
Blockly.BlockSvg.prototype.setEditable = function(editable) {
  Blockly.BlockSvg.superClass_.setEditable.call(this, editable);
  if (this.rendered) {
    for (var i = 0; i < this.icons_.length; i++) {
      this.icons_[i].updateEditable();
    }
  }
};

/**
 * Set whether this block is a shadow block or not.
 * @param {boolean} shadow True if a shadow.
 */
Blockly.BlockSvg.prototype.setShadow = function(shadow) {
  Blockly.BlockSvg.superClass_.setShadow.call(this, shadow);
  this.updateColour();
};

/**
 * Set whether this block is a ghost block or not.
 * @param {boolean} ghost True if a ghost.
 */
Blockly.BlockSvg.prototype.setGhost = function(ghost) {
  Blockly.BlockSvg.superClass_.setGhost.call(this, ghost);
  this.updateColour();
};

/**
 * Return the root node of the SVG or null if none exists.
 * @return {Element} The root SVG node (probably a group).
 */
Blockly.BlockSvg.prototype.getSvgRoot = function() {
  return this.svgGroup_;
};

/**
 * Dispose of this block.
 * @param {boolean} healStack If true, then try to heal any gap by connecting
 *     the next statement with the previous statement.  Otherwise, dispose of
 *     all children of this block.
 * @param {boolean} animate If true, show a disposal animation and sound.
 */
Blockly.BlockSvg.prototype.dispose = function(healStack, animate) {
  Blockly.Field.startCache();
  // If this block is being dragged, unlink the mouse events.
  if (Blockly.selected == this) {
    Blockly.terminateDrag_();
  }
  // If this block has a context menu open, close it.
  if (Blockly.ContextMenu.currentBlock == this) {
    Blockly.ContextMenu.hide();
  }

  if (animate && this.rendered) {
    this.unplug(healStack);
    this.disposeUiEffect();
  }
  // Stop rerendering.
  this.rendered = false;

  Blockly.Events.disable();
  var icons = this.getIcons();
  for (var i = 0; i < icons.length; i++) {
    icons[i].dispose();
  }
  Blockly.Events.enable();
  Blockly.BlockSvg.superClass_.dispose.call(this, healStack);

  goog.dom.removeNode(this.svgGroup_);
  // Sever JavaScript to DOM connections.
  this.svgGroup_ = null;
  this.svgPath_ = null;
  Blockly.Field.stopCache();
};

/**
 * Play some UI effects (sound, animation) when disposing of a block.
 */
Blockly.BlockSvg.prototype.disposeUiEffect = function() {
  this.workspace.playAudio('delete');

  var xy = Blockly.getSvgXY_(/** @type {!Element} */ (this.svgGroup_),
                             this.workspace);
  // Deeply clone the current block.
  var clone = this.svgGroup_.cloneNode(true);
  clone.translateX_ = xy.x;
  clone.translateY_ = xy.y;
  clone.setAttribute('transform',
      'translate(' + clone.translateX_ + ',' + clone.translateY_ + ')');
  this.workspace.getParentSvg().appendChild(clone);
  clone.bBox_ = clone.getBBox();
  // Start the animation.
  Blockly.BlockSvg.disposeUiStep_(clone, this.RTL, new Date(),
      this.workspace.scale);
};

/**
 * Animate a cloned block and eventually dispose of it.
 * This is a class method, not an instace method since the original block has
 * been destroyed and is no longer accessible.
 * @param {!Element} clone SVG element to animate and dispose of.
 * @param {boolean} rtl True if RTL, false if LTR.
 * @param {!Date} start Date of animation's start.
 * @param {number} workspaceScale Scale of workspace.
 * @private
 */
Blockly.BlockSvg.disposeUiStep_ = function(clone, rtl, start, workspaceScale) {
  var ms = (new Date()) - start;
  var percent = ms / 150;
  if (percent > 1) {
    goog.dom.removeNode(clone);
  } else {
    var x = clone.translateX_ +
        (rtl ? -1 : 1) * clone.bBox_.width * workspaceScale / 2 * percent;
    var y = clone.translateY_ + clone.bBox_.height * workspaceScale * percent;
    var scale = (1 - percent) * workspaceScale;
    clone.setAttribute('transform', 'translate(' + x + ',' + y + ')' +
        ' scale(' + scale + ')');
    var closure = function() {
      Blockly.BlockSvg.disposeUiStep_(clone, rtl, start, workspaceScale);
    };
    setTimeout(closure, 10);
  }
};

/**
 * Play some UI effects (sound) when disconnecting a block.
 */
Blockly.BlockSvg.prototype.disconnectUiEffect = function() {
  this.workspace.playAudio('disconnect');
};

/**
 * Enable or disable a block.
 */
Blockly.BlockSvg.prototype.updateDisabled = function() {
  // not supported
};

/**
 * Returns the comment on this block (or '' if none).
 * @return {string} Block's comment.
 */
Blockly.BlockSvg.prototype.getCommentText = function() {
  if (this.comment) {
    var comment = this.comment.getText();
    // Trim off trailing whitespace.
    return comment.replace(/\s+$/, '').replace(/ +\n/g, '\n');
  }
  return '';
};

/**
 * Set this block's comment text.
 * @param {?string} text The text, or null to delete.
 */
Blockly.BlockSvg.prototype.setCommentText = function(text) {
  var changedState = false;
  if (goog.isString(text)) {
    if (!this.comment) {
      this.comment = new Blockly.Comment(this);
      changedState = true;
    }
    this.comment.setText(/** @type {string} */ (text));
  } else {
    if (this.comment) {
      this.comment.dispose();
      changedState = true;
    }
  }
  if (changedState && this.rendered) {
    this.render();
    // Adding or removing a comment icon will cause the block to change shape.
    this.bumpNeighbours_();
  }
};

/**
 * Set this block's warning text.
 * @param {?string} text The text, or null to delete.
 * @param {string=} opt_id An optional ID for the warning text to be able to
 *     maintain multiple warnings.
 */
Blockly.BlockSvg.prototype.setWarningText = function(text, opt_id) {
  if (!this.setWarningText.pid_) {
    // Create a database of warning PIDs.
    // Only runs once per block (and only those with warnings).
    this.setWarningText.pid_ = Object.create(null);
  }
  var id = opt_id || '';
  if (!id) {
    // Kill all previous pending processes, this edit supercedes them all.
    for (var n in this.setWarningText.pid_) {
      clearTimeout(this.setWarningText.pid_[n]);
      delete this.setWarningText.pid_[n];
    }
  } else if (this.setWarningText.pid_[id]) {
    // Only queue up the latest change.  Kill any earlier pending process.
    clearTimeout(this.setWarningText.pid_[id]);
    delete this.setWarningText.pid_[id];
  }
  if (Blockly.dragMode_ == 2) {
    // Don't change the warning text during a drag.
    // Wait until the drag finishes.
    var thisBlock = this;
    this.setWarningText.pid_[id] = setTimeout(function() {
      if (thisBlock.workspace) {  // Check block wasn't deleted.
        delete thisBlock.setWarningText.pid_[id];
        thisBlock.setWarningText(text, id);
      }
    }, 100);
    return;
  }
  if (this.isInFlyout) {
    text = null;
  }

  var changedState = false;
  if (goog.isString(text)) {
    if (!this.warning) {
      this.warning = new Blockly.Warning(this);
      changedState = true;
    }
    this.warning.setText(/** @type {string} */ (text), id);
  } else {
    // Dispose all warnings if no id is given.
    if (this.warning && !id) {
      this.warning.dispose();
      changedState = true;
    } else if (this.warning) {
      var oldText = this.warning.getText();
      this.warning.setText('', id);
      var newText = this.warning.getText();
      if (!newText) {
        this.warning.dispose();
      }
      changedState = oldText == newText;
    }
  }
  if (changedState && this.rendered) {
    this.render();
    // Adding or removing a warning icon will cause the block to change shape.
    this.bumpNeighbours_();
  }
};

/**
 * Give this block a mutator dialog.
 * @param {Blockly.Mutator} mutator A mutator dialog instance or null to remove.
 */
Blockly.BlockSvg.prototype.setMutator = function(mutator) {
  if (this.mutator && this.mutator !== mutator) {
    this.mutator.dispose();
  }
  if (mutator) {
    mutator.block_ = this;
    this.mutator = mutator;
    mutator.createIcon();
  }
};

/**
 * Select this block.  Highlight it visually.
 */
Blockly.BlockSvg.prototype.addSelect = function() {
  Blockly.addClass_(/** @type {!Element} */ (this.svgGroup_),
                    'blocklySelected');
  // Move the selected block to the top of the stack.
  this.svgGroup_.parentNode.appendChild(this.svgGroup_);
};

/**
 * Unselect this block.  Remove its highlighting.
 */
Blockly.BlockSvg.prototype.removeSelect = function() {
  Blockly.removeClass_(/** @type {!Element} */ (this.svgGroup_),
                       'blocklySelected');
};

/**
 * Adds the dragging class to this block.
 * Also disables the highlights/shadows to improve performance.
 */
Blockly.BlockSvg.prototype.addDragging = function() {
  Blockly.addClass_(/** @type {!Element} */ (this.svgGroup_),
                    'blocklyDragging');
};

/**
 * Removes the dragging class from this block.
 */
Blockly.BlockSvg.prototype.removeDragging = function() {
  Blockly.removeClass_(/** @type {!Element} */ (this.svgGroup_),
                       'blocklyDragging');
};<|MERGE_RESOLUTION|>--- conflicted
+++ resolved
@@ -217,14 +217,9 @@
   if (Blockly.dragMode_ == 2) {
     // Terminate a drag operation.
     if (selected) {
-<<<<<<< HEAD
       if (selected.ghostBlock_ && Blockly.localGhostConnection_) {
+        Blockly.Events.disable();
         selected.disconnectGhost();
-=======
-      if (selected.ghostBlock_) {
-        Blockly.Events.disable();
-        selected.ghostBlock_.unplug(true /* healStack */);
->>>>>>> 88a3d155
         selected.ghostBlock_.dispose();
         selected.ghostBlock_ = null;
         Blockly.Events.enable();
@@ -818,7 +813,6 @@
       }
     }
 
-<<<<<<< HEAD
     this.updatePreviews(closestConnection, localConnection, radiusConnection,
         e, newXY.x - this.dragStartXY_.x, newXY.y - this.dragStartXY_.y);
   }
@@ -842,6 +836,8 @@
  */
 Blockly.BlockSvg.prototype.updatePreviews = function(closestConnection,
     localConnection, radiusConnection, e, dx, dy) {
+  // Don't fire events for ghost block creation or movement.
+  Blockly.Events.disable();
   // Remove a ghost if needed.  For Scratch-Blockly we are using ghosts instead
   // of highlighting the connection; for compatibility with Web Blockly the
   // name "highlightedConnection" will still be used.
@@ -881,51 +877,21 @@
         var newY = closestConnection.y_ - connectionOffsetY;
         var ghostPosition = ghostBlock.getRelativeToSurfaceXY();
         ghostBlock.moveBy(newX - ghostPosition.x, newY - ghostPosition.y, true);
-=======
-    // Remove connection highlighting if needed.
-    if (Blockly.highlightedConnection_ &&
-        Blockly.highlightedConnection_ != closestConnection) {
-      if (this.ghostBlock_) {
-        // Don't fire events for ghost block creation or movement.
-        Blockly.Events.disable();
-        this.ghostBlock_.unplug(true /* healStack */);
-        this.ghostBlock_.dispose();
-        this.ghostBlock_ = null;
-        Blockly.Events.enable();
-      }
-      Blockly.highlightedConnection_.unhighlight();
-      Blockly.highlightedConnection_ = null;
-      Blockly.localConnection_ = null;
-    }
-    // Add connection highlighting if needed.
-    if (closestConnection &&
-        closestConnection != Blockly.highlightedConnection_) {
-      closestConnection.highlight();
-      Blockly.highlightedConnection_ = closestConnection;
-      Blockly.localConnection_ = localConnection;
-      Blockly.Events.disable();
-      if (!this.ghostBlock_){
-        this.ghostBlock_ = this.workspace.newBlock(this.type);
-        this.ghostBlock_.setGhost(true);
-        this.ghostBlock_.moveConnections_(radiusConnection);
->>>>>>> 88a3d155
+
       }
       if (localGhostConnection.type == Blockly.PREVIOUS_STATEMENT &&
           !ghostBlock.nextConnection) {
         Blockly.bumpedConnection_ = closestConnection.targetConnection;
       }
-<<<<<<< HEAD
       // Renders ghost.
       localGhostConnection.connect(closestConnection);
       // Render dragging block so it appears on top.
       this.workspace.getCanvas().appendChild(this.getSvgRoot());
       Blockly.localGhostConnection_ = localGhostConnection;
-=======
-      this.ghostBlock_.render(true);
-      Blockly.Events.enable();
->>>>>>> 88a3d155
-    }
-  }
+    }
+  }
+  // Reenable events.
+  Blockly.Events.enable();
 
   // Provide visual indication of whether the block will be deleted if
   // dropped here.
