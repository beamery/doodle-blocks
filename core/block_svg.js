--- conflicted
+++ resolved
@@ -1168,19 +1168,11 @@
   var updatePreviews = true;
   if (localConnection && localConnection.type == Blockly.OUTPUT_VALUE) {
     updatePreviews = true; // Always update previews for output connections.
-<<<<<<< HEAD
   } else if (Blockly.localConnection && Blockly.highlightedConnection) {
-    var xDiff = Blockly.localConnection.x_ + dxy.x -
-        Blockly.highlightedConnection.x_;
-    var yDiff = Blockly.localConnection.y_ + dxy.y -
-        Blockly.highlightedConnection.y_;
-=======
-  } else if (Blockly.localConnection_ && Blockly.highlightedConnection_) {
-    var xDiff = Blockly.localConnection_.x + dxy.x -
-        Blockly.highlightedConnection_.x;
-    var yDiff = Blockly.localConnection_.y + dxy.y -
-        Blockly.highlightedConnection_.y;
->>>>>>> b8f3edc9
+    var xDiff = Blockly.localConnection.x + dxy.x -
+        Blockly.highlightedConnection.x;
+    var yDiff = Blockly.localConnection.y + dxy.y -
+        Blockly.highlightedConnection.y;
     var curDistance = Math.sqrt(xDiff * xDiff + yDiff * yDiff);
 
     // Slightly prefer the existing preview over a new preview.
@@ -1230,19 +1222,11 @@
     }
     // If there's already an insertion marker but it's representing the wrong
     // block, delete it so we can create the correct one.
-<<<<<<< HEAD
     if (Blockly.insertionMarker &&
-        ((candidateIsLast && Blockly.localConnection.sourceBlock_ == this) ||
-         (!candidateIsLast && Blockly.localConnection.sourceBlock_ != this))) {
+        ((candidateIsLast && Blockly.localConnection.sourceBlock == this) ||
+         (!candidateIsLast && Blockly.localConnection.sourceBlock != this))) {
       Blockly.insertionMarker.dispose();
       Blockly.insertionMarker = null;
-=======
-    if (Blockly.insertionMarker_ &&
-        ((candidateIsLast && Blockly.localConnection_.sourceBlock == this) ||
-         (!candidateIsLast && Blockly.localConnection_.sourceBlock != this))) {
-      Blockly.insertionMarker_.dispose();
-      Blockly.insertionMarker_ = null;
->>>>>>> b8f3edc9
     }
     Blockly.highlightedConnection = null;
     Blockly.localConnection = null;
@@ -1252,17 +1236,10 @@
 
   // Add an insertion marker or replacement marker if needed.
   if (!wouldDeleteBlock && closestConnection &&
-<<<<<<< HEAD
       closestConnection != Blockly.highlightedConnection &&
-      !closestConnection.sourceBlock_.isInsertionMarker()) {
+      !closestConnection.sourceBlock.isInsertionMarker()) {
     Blockly.highlightedConnection = closestConnection;
     Blockly.localConnection = localConnection;
-=======
-      closestConnection != Blockly.highlightedConnection_ &&
-      !closestConnection.sourceBlock.isInsertionMarker()) {
-    Blockly.highlightedConnection_ = closestConnection;
-    Blockly.localConnection_ = localConnection;
->>>>>>> b8f3edc9
 
     // Dragging a block over a nexisting block in an input should replace the
     // existing block and bump it out.  Similarly, dragging a terminal block
@@ -1333,15 +1310,9 @@
  */
 Blockly.BlockSvg.prototype.connectInsertionMarker_ = function(localConnection,
     closestConnection) {
-<<<<<<< HEAD
-  var insertingBlock = Blockly.localConnection.sourceBlock_;
+  var insertingBlock = Blockly.localConnection.sourceBlock;
   if (!Blockly.insertionMarker) {
     Blockly.insertionMarker =
-=======
-  var insertingBlock = Blockly.localConnection_.sourceBlock;
-  if (!Blockly.insertionMarker_) {
-    Blockly.insertionMarker_ =
->>>>>>> b8f3edc9
         this.workspace.newBlock(insertingBlock.type);
     if (insertingBlock.mutationToDom) {
       var oldMutationDom = insertingBlock.mutationToDom();
@@ -1353,13 +1324,8 @@
 
   var insertionMarker = Blockly.insertionMarker;
   var insertionMarkerConnection = insertionMarker.getMatchingConnection(
-<<<<<<< HEAD
-      localConnection.sourceBlock_, localConnection);
+      localConnection.sourceBlock, localConnection);
   if (insertionMarkerConnection != Blockly.insertionMarkerConnection) {
-=======
-      localConnection.sourceBlock, localConnection);
-  if (insertionMarkerConnection != Blockly.insertionMarkerConnection_) {
->>>>>>> b8f3edc9
     insertionMarker.rendered = true;
     // Render disconnected from everything else so that we have a valid
     // connection location.
@@ -1395,19 +1361,11 @@
     Blockly.insertionMarkerConnection.targetBlock().unplug(false);
   }
   // Inside of a C-block, first statement connection.
-<<<<<<< HEAD
   else if (Blockly.insertionMarkerConnection.type == Blockly.NEXT_STATEMENT &&
       Blockly.insertionMarkerConnection !=
       Blockly.insertionMarker.nextConnection) {
     var innerConnection = Blockly.insertionMarkerConnection.targetConnection;
-    innerConnection.sourceBlock_.unplug(false);
-=======
-  else if (Blockly.insertionMarkerConnection_.type == Blockly.NEXT_STATEMENT &&
-      Blockly.insertionMarkerConnection_ !=
-      Blockly.insertionMarker_.nextConnection) {
-    var innerConnection = Blockly.insertionMarkerConnection_.targetConnection;
     innerConnection.sourceBlock.unplug(false);
->>>>>>> b8f3edc9
     var previousBlockNextConnection =
         Blockly.insertionMarker.previousConnection ?
         Blockly.insertionMarker.previousConnection.targetConnection : null;
