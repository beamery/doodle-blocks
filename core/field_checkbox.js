--- conflicted
+++ resolved
@@ -95,11 +95,7 @@
   if (this.state_ !== newState) {
     if (this.sourceBlock && Blockly.Events.isEnabled()) {
       Blockly.Events.fire(new Blockly.Events.Change(
-<<<<<<< HEAD
-          this.sourceBlock_, 'field', this.name, this.state_, String(newState)));
-=======
-          this.sourceBlock, 'field', this.name, this.state_, newState));
->>>>>>> b8f3edc9
+          this.sourceBlock, 'field', this.name, this.state_, String(newState)));
     }
     this.state_ = newState;
     if (this.checkElement_) {
