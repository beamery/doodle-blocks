/**
 * @license
 * Visual Blocks Editor
 *
 * Copyright 2016 Google Inc.
 * https://developers.google.com/blockly/
 *
 * Licensed under the Apache License, Version 2.0 (the "License");
 * you may not use this file except in compliance with the License.
 * You may obtain a copy of the License at
 *
 *   http://www.apache.org/licenses/LICENSE-2.0
 *
 * Unless required by applicable law or agreed to in writing, software
 * distributed under the License is distributed on an "AS IS" BASIS,
 * WITHOUT WARRANTIES OR CONDITIONS OF ANY KIND, either express or implied.
 * See the License for the specific language governing permissions and
 * limitations under the License.
 */

/**
 * @fileoverview Object that controls settings for the workspace.
 * @author fenichel@google.com (Rachel Fenichel)
 */
'use strict';

goog.provide('Blockly.Options');
goog.require('Blockly.Colours');


/**
 * Parse the user-specified options, using reasonable defaults where behaviour
 * is unspecified.
 * @param {!Object} options Dictionary of options.  Specification:
 *   https://developers.google.com/blockly/installation/overview#configuration
 * @constructor
 */
Blockly.Options = function(options) {
  var readOnly = !!options['readOnly'];
  if (readOnly) {
    var languageTree = null;
    var hasCategories = false;
    var hasTrashcan = false;
    var hasCollapse = false;
    var hasComments = false;
    var hasDisable = false;
    var hasSounds = false;
  } else {
    var languageTree = Blockly.Options.parseToolboxTree(options['toolbox']);
    var hasCategories = Boolean(languageTree &&
        languageTree.getElementsByTagName('category').length);
    var hasTrashcan = options['trashcan'];
    if (hasTrashcan === undefined) {
      hasTrashcan = hasCategories;
    }
    var hasCollapse = options['collapse'];
    if (hasCollapse === undefined) {
      hasCollapse = hasCategories;
    }
    var hasComments = options['comments'];
    if (hasComments === undefined) {
      hasComments = hasCategories;
    }
    var hasDisable = options['disable'];
    if (hasDisable === undefined) {
      hasDisable = hasCategories;
    }
    var hasSounds = options['sounds'];
    if (hasSounds === undefined) {
      hasSounds = true;
    }
  }
  var rtl = !!options['rtl'];
  var horizontalLayout = options['horizontalLayout'];
  if (horizontalLayout === undefined) {
    horizontalLayout = false;
  }
  var toolboxAtStart = options['toolboxPosition'];
  if (toolboxAtStart === 'end') {
    toolboxAtStart = false;
  } else {
    toolboxAtStart = true;
  }

  if (horizontalLayout) {
    var toolboxPosition = toolboxAtStart ?
        Blockly.TOOLBOX_AT_TOP : Blockly.TOOLBOX_AT_BOTTOM;
  } else {
    var toolboxPosition = (toolboxAtStart == rtl) ?
        Blockly.TOOLBOX_AT_RIGHT : Blockly.TOOLBOX_AT_LEFT;
  }

  var hasScrollbars = options['scrollbars'];
  if (hasScrollbars === undefined) {
    hasScrollbars = hasCategories;
  }
  var hasCss = options['css'];
  if (hasCss === undefined) {
    hasCss = true;
  }
  var pathToMedia = 'https://blockly-demo.appspot.com/static/media/';
  if (options['media']) {
    pathToMedia = options['media'];
  } else if (options['path']) {
    // 'path' is a deprecated option which has been replaced by 'media'.
    pathToMedia = options['path'] + 'media/';
  }

<<<<<<< HEAD
  var horizontalLayout = options['horizontalLayout'];
  if (horizontalLayout === undefined) {
    horizontalLayout = false;
  }
  var toolboxAtStart = options['toolboxPosition'];
  if (toolboxAtStart === 'end') {
    toolboxAtStart = false;
  } else {
    toolboxAtStart = true;
  }

  if (horizontalLayout) {
    var toolboxPosition = toolboxAtStart ? Blockly.TOOLBOX_AT_TOP : Blockly.TOOLBOX_AT_BOTTOM;
  } else {
    var toolboxPosition =
        (toolboxAtStart == options['rtl']) ? Blockly.TOOLBOX_AT_RIGHT : Blockly.TOOLBOX_AT_LEFT;
  }

  var enableRealtime = !!options['realtime'];
  var realtimeOptions = enableRealtime ? options['realtimeOptions'] : undefined;

  // Colour overrides provided by the injection
  var colours = options['colours'];
  if (colours) {
    for (var colourProperty in colours) {
      if (colours.hasOwnProperty(colourProperty) &&
          Blockly.Colours.hasOwnProperty(colourProperty)) {
        // If a property is in both colours option and Blockly.Colours,
        // set the Blockly.Colours value to the override.
        Blockly.Colours[colourProperty] = colours[colourProperty];
      }
    }
  }

  this.RTL = !!options['rtl'];
=======
  this.RTL = rtl;
>>>>>>> 29e10e09
  this.collapse = hasCollapse;
  this.comments = hasComments;
  this.disable = hasDisable;
  this.readOnly = readOnly;
  this.maxBlocks = options['maxBlocks'] || Infinity;
  this.pathToMedia = pathToMedia;
  this.hasCategories = hasCategories;
  this.hasScrollbars = hasScrollbars;
  this.hasTrashcan = hasTrashcan;
  this.hasSounds = hasSounds;
  this.hasCss = hasCss;
  this.horizontalLayout = horizontalLayout;
  this.languageTree = languageTree;
  this.gridOptions = Blockly.Options.parseGridOptions_(options);
  this.zoomOptions = Blockly.Options.parseZoomOptions_(options);
<<<<<<< HEAD
  this.enableRealtime = enableRealtime;
  this.realtimeOptions = realtimeOptions;
  this.horizontalLayout = horizontalLayout;
  this.toolboxAtStart = toolboxAtStart;
=======
>>>>>>> 29e10e09
  this.toolboxPosition = toolboxPosition;
};

/**
 * @type {Blockly.Workspace} the parent of the current workspace, or null if
 *    there is no parent workspace.
 **/
Blockly.Options.prototype.parentWorkspace = null;

/**
 * If set, sets the translation of the workspace to match the scrollbars.
 * No-op if unset.
 */
Blockly.Options.prototype.setMetrics = function(translation) { return; };

/**
 * Return an object with the metrics required to size the workspace, or null
 * if unset.
 * @return {Object} Contains size an position metrics, or null.
 */
Blockly.Options.prototype.getMetrics = function() { return null; };

/**
 * Parse the user-specified zoom options, using reasonable defaults where
 * behaviour is unspecified.  See zoom documentation:
 *   https://developers.google.com/blockly/installation/zoom
 * @param {!Object} options Dictionary of options.
 * @return {!Object} A dictionary of normalized options.
 * @private
 */
Blockly.Options.parseZoomOptions_ = function(options) {
  var zoom = options['zoom'] || {};
  var zoomOptions = {};
  if (zoom['controls'] === undefined) {
    zoomOptions.controls = false;
  } else {
    zoomOptions.controls = !!zoom['controls'];
  }
  if (zoom['wheel'] === undefined) {
    zoomOptions.wheel = false;
  } else {
    zoomOptions.wheel = !!zoom['wheel'];
  }
  if (zoom['startScale'] === undefined) {
    zoomOptions.startScale = 1;
  } else {
    zoomOptions.startScale = parseFloat(zoom['startScale']);
  }
  if (zoom['maxScale'] === undefined) {
    zoomOptions.maxScale = 3;
  } else {
    zoomOptions.maxScale = parseFloat(zoom['maxScale']);
  }
  if (zoom['minScale'] === undefined) {
    zoomOptions.minScale = 0.3;
  } else {
    zoomOptions.minScale = parseFloat(zoom['minScale']);
  }
  if (zoom['scaleSpeed'] === undefined) {
    zoomOptions.scaleSpeed = 1.2;
  } else {
    zoomOptions.scaleSpeed = parseFloat(zoom['scaleSpeed']);
  }
  return zoomOptions;
};

/**
 * Parse the user-specified grid options, using reasonable defaults where
 * behaviour is unspecified. See grid documentation:
 *   https://developers.google.com/blockly/installation/grid
 * @param {!Object} options Dictionary of options.
 * @return {!Object} A dictionary of normalized options.
 * @private
 */
Blockly.Options.parseGridOptions_ = function(options) {
  var grid = options['grid'] || {};
  var gridOptions = {};
  gridOptions.spacing = parseFloat(grid['spacing']) || 0;
  gridOptions.colour = grid['colour'] || '#888';
  gridOptions.length = parseFloat(grid['length']) || 1;
  gridOptions.snap = gridOptions.spacing > 0 && !!grid['snap'];
  return gridOptions;
};

/**
 * Parse the provided toolbox tree into a consistent DOM format.
 * @param {Node|string} tree DOM tree of blocks, or text representation of same.
 * @return {Node} DOM tree of blocks, or null.
 */
Blockly.Options.parseToolboxTree = function(tree) {
  if (tree) {
    if (typeof tree != 'string') {
      if (typeof XSLTProcessor == 'undefined' && tree.outerHTML) {
        // In this case the tree will not have been properly built by the
        // browser. The HTML will be contained in the element, but it will
        // not have the proper DOM structure since the browser doesn't support
        // XSLTProcessor (XML -> HTML). This is the case in IE 9+.
        tree = tree.outerHTML;
      } else if (!(tree instanceof Element)) {
        tree = null;
      }
    }
    if (typeof tree == 'string') {
      tree = Blockly.Xml.textToDom(tree);
    }
  } else {
    tree = null;
  }
  return tree;
};<|MERGE_RESOLUTION|>--- conflicted
+++ resolved
@@ -106,25 +106,6 @@
     pathToMedia = options['path'] + 'media/';
   }
 
-<<<<<<< HEAD
-  var horizontalLayout = options['horizontalLayout'];
-  if (horizontalLayout === undefined) {
-    horizontalLayout = false;
-  }
-  var toolboxAtStart = options['toolboxPosition'];
-  if (toolboxAtStart === 'end') {
-    toolboxAtStart = false;
-  } else {
-    toolboxAtStart = true;
-  }
-
-  if (horizontalLayout) {
-    var toolboxPosition = toolboxAtStart ? Blockly.TOOLBOX_AT_TOP : Blockly.TOOLBOX_AT_BOTTOM;
-  } else {
-    var toolboxPosition =
-        (toolboxAtStart == options['rtl']) ? Blockly.TOOLBOX_AT_RIGHT : Blockly.TOOLBOX_AT_LEFT;
-  }
-
   var enableRealtime = !!options['realtime'];
   var realtimeOptions = enableRealtime ? options['realtimeOptions'] : undefined;
 
@@ -141,10 +122,7 @@
     }
   }
 
-  this.RTL = !!options['rtl'];
-=======
   this.RTL = rtl;
->>>>>>> 29e10e09
   this.collapse = hasCollapse;
   this.comments = hasComments;
   this.disable = hasDisable;
@@ -160,13 +138,8 @@
   this.languageTree = languageTree;
   this.gridOptions = Blockly.Options.parseGridOptions_(options);
   this.zoomOptions = Blockly.Options.parseZoomOptions_(options);
-<<<<<<< HEAD
   this.enableRealtime = enableRealtime;
   this.realtimeOptions = realtimeOptions;
-  this.horizontalLayout = horizontalLayout;
-  this.toolboxAtStart = toolboxAtStart;
-=======
->>>>>>> 29e10e09
   this.toolboxPosition = toolboxPosition;
 };
 
