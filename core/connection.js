--- conflicted
+++ resolved
@@ -443,20 +443,13 @@
  */
 Blockly.Connection.prototype.highlight = function() {
   var steps;
-<<<<<<< HEAD
-  if (this.sourceBlock_.RTL) {
-    steps = 'm 0,0 v 4 ' + Blockly.BlockSvg.NOTCH_PATH_DOWN + ' v 4';
-  } else {
-    steps = 'm 0,0 v -4 ' + Blockly.BlockSvg.NOTCH_PATH_UP + ' v -4';
-=======
   if (this.type == Blockly.INPUT_VALUE || this.type == Blockly.OUTPUT_VALUE) {
     var tabWidth = this.sourceBlock_.RTL ? -Blockly.BlockSvg.TAB_WIDTH :
         Blockly.BlockSvg.TAB_WIDTH;
-    steps = 'm 0,0 ' + Blockly.BlockSvg.TAB_PATH_DOWN + ' v 5';
+    steps = 'm 0,0 v 4 ' + Blockly.BlockSvg.NOTCH_PATH_DOWN + ' v 4';
 
   } else {
-    steps = 'm -20,0 h 5 ' + Blockly.BlockSvg.NOTCH_PATH_LEFT + ' h 5';
->>>>>>> d404fa8c
+    steps = 'm 0,0 v -4 ' + Blockly.BlockSvg.NOTCH_PATH_UP + ' v -4';
   }
   var xy = this.sourceBlock_.getRelativeToSurfaceXY();
   var x = this.x_ - xy.x;
