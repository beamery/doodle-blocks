/**
 * @license
 * Visual Blocks Editor
 *
 * Copyright 2011 Google Inc.
 * https://developers.google.com/blockly/
 *
 * Licensed under the Apache License, Version 2.0 (the "License");
 * you may not use this file except in compliance with the License.
 * You may obtain a copy of the License at
 *
 *   http://www.apache.org/licenses/LICENSE-2.0
 *
 * Unless required by applicable law or agreed to in writing, software
 * distributed under the License is distributed on an "AS IS" BASIS,
 * WITHOUT WARRANTIES OR CONDITIONS OF ANY KIND, either express or implied.
 * See the License for the specific language governing permissions and
 * limitations under the License.
 */

/**
 * @fileoverview Components for creating connections between blocks.
 * @author fraser@google.com (Neil Fraser)
 */
'use strict';

goog.provide('Blockly.Connection');

goog.require('goog.asserts');
goog.require('goog.dom');


/**
 * Class for a connection between blocks.
 * @param {!Blockly.Block} source The block establishing this connection.
 * @param {number} type The type of the connection.
 * @constructor
 */
Blockly.Connection = function(source, type) {
  /**
   * @type {!Blockly.Block}
   * @protected
   */
  this.sourceBlock = source;
  /** @type {number} */
  this.type = type;
  // Shortcut for the databases for this connection's workspace.
  if (source.workspace.connectionDBList) {
    this.db = source.workspace.connectionDBList[type];
    this.dbOpposite =
        source.workspace.connectionDBList[Blockly.OPPOSITE_TYPE[type]];
    this.hidden = !this.db;
  }
};

/**
 * Constants for checking whether two connections are compatible.
 */
Blockly.Connection.CAN_CONNECT = 0;
Blockly.Connection.REASON_SELF_CONNECTION = 1;
Blockly.Connection.REASON_WRONG_TYPE = 2;
Blockly.Connection.REASON_TARGET_NULL = 3;
Blockly.Connection.REASON_CHECKS_FAILED = 4;
Blockly.Connection.REASON_DIFFERENT_WORKSPACES = 5;
Blockly.Connection.REASON_SHADOW_PARENT = 6;

/**
 * Connection this connection connects to.  Null if not connected.
 * @type {Blockly.Connection}
 */
Blockly.Connection.prototype.targetConnection = null;

/**
 * List of compatible value types.  Null if all types are compatible.
 * @type {Array}
 * @private
 */
Blockly.Connection.prototype.check_ = null;

/**
 * DOM representation of a shadow block, or null if none.
 * @type {Element}
 * @private
 */
Blockly.Connection.prototype.shadowDom_ = null;

/**
 * Horizontal location of this connection.
 * @type {number}
 * @protected
 */
Blockly.Connection.prototype.x = 0;

/**
 * Vertical location of this connection.
 * @type {number}
 * @protected
 */
Blockly.Connection.prototype.y = 0;

/**
 * Has this connection been added to the connection database?
 * @type {boolean}
 */
Blockly.Connection.prototype.inDB = false;

/**
 * Connection database for connections of this type on the current workspace.
 * @type {Blockly.ConnectionDB}
 * @protected
 */
Blockly.Connection.prototype.db = null;

/**
 * Connection database for connections compatible with this type on the
 * current workspace.
 * @type {Blockly.ConnectionDB}
 * @protected
 */
Blockly.Connection.prototype.dbOpposite = null;

/**
 * Whether this connections is hidden (not tracked in a database) or not.
 * @type {?boolean}
 * @protected
 */
Blockly.Connection.prototype.hidden = null;

<<<<<<< HEAD
///**
// * Connect two connections together.  This is the connection on the superior
// * block.
// * @param {Blockly.Connection} childConnection Connection on inferior block.
// * @protected
// */
//Blockly.Connection.prototype.connect = function(childConnection) {
//  var parentConnection = this;
//  var parentBlock = parentConnection.getSourceBlock();
//  var childBlock = childConnection.getSourceBlock();
//  var isSurroundingC = false;
//  if (parentConnection == parentBlock.getFirstStatementConnection()) {
//    isSurroundingC = true;
//  }
//  // Disconnect any existing parent on the child connection.
//  if (childConnection.isConnected()) {
//    // Scratch-specific behaviour:
//    // If we're using a c-shaped block to surround a stack, remember where the
//    // stack used to be connected.
//    if (isSurroundingC) {
//      var previousParentConnection = childConnection.targetConnection;
//    }
//    childConnection.disconnect();
//  }
//  if (parentConnection.isConnected()) {
//    // Other connection is already connected to something.
//    // Disconnect it and reattach it or bump it as needed.
//    var orphanBlock = parentConnection.targetBlock();
//    var shadowDom = parentConnection.getShadowDom();
//    // Temporarily set the shadow DOM to null so it does not respawn.
//    parentConnection.setShadowDom(null);
//    // Displaced shadow blocks dissolve rather than reattaching or bumping.
//    if (orphanBlock.isShadow()) {
//      // Save the shadow block so that field values are preserved.
//      shadowDom = Blockly.Xml.blockToDom(orphanBlock);
//      orphanBlock.dispose();
//      orphanBlock = null;
//    } else if (parentConnection.type == Blockly.NEXT_STATEMENT) {
//      // Statement connections.
//      // Statement blocks may be inserted into the middle of a stack.
//      // Split the stack.
//      if (!orphanBlock.previousConnection) {
//        throw 'Orphan block does not have a previous connection.';
//      }
//      // Attempt to reattach the orphan at the bottom of the newly inserted
//      // block.  Since this block may be a stack, walk down to the end.
//      var newBlock = childBlock;
//      while (newBlock.nextConnection) {
//        var nextBlock = newBlock.getNextBlock();
//        if (nextBlock && !nextBlock.isShadow()) {
//          newBlock = nextBlock;
//        } else {
//          if (orphanBlock.previousConnection.checkType(
//              newBlock.nextConnection)) {
//            newBlock.nextConnection.connect(orphanBlock.previousConnection);
//            orphanBlock = null;
//          }
//          break;
//        }
//      }
//    }
//    if (orphanBlock) {
//      // Unable to reattach orphan.
//      parentConnection.disconnect();
//      if (Blockly.Events.recordUndo) {
//        // Bump it off to the side after a moment.
//        var group = Blockly.Events.getGroup();
//        setTimeout(function() {
//          // Verify orphan hasn't been deleted or reconnected (user on meth).
//          if (orphanBlock.workspace && !orphanBlock.getParent()) {
//            Blockly.Events.setGroup(group);
//            if (orphanBlock.outputConnection) {
//              orphanBlock.outputConnection.bumpAwayFrom_(parentConnection);
//            } else if (orphanBlock.previousConnection) {
//              orphanBlock.previousConnection.bumpAwayFrom_(parentConnection);
//            }
//            Blockly.Events.setGroup(false);
//          }
//        }, Blockly.BUMP_DELAY);
//      }
//    }
//    // Restore the shadow DOM.
//    parentConnection.setShadowDom(shadowDom);
//  }
//
//  if (isSurroundingC && previousParentConnection) {
//    previousParentConnection.connect(parentBlock.previousConnection);
//  }
//
//  var event;
//  if (Blockly.Events.isEnabled()) {
//    event = new Blockly.Events.Move(childBlock);
//  }
//  // Establish the connections.
//  Blockly.Connection.connectReciprocally_(parentConnection, childConnection);
//  // Demote the inferior block so that one is a child of the superior one.
//  childBlock.setParent(parentBlock);
//  if (event) {
//    event.recordNew();
//    Blockly.Events.fire(event);
//  }
//};
=======
/**
 * Connect two connections together.  This is the connection on the superior
 * block.
 * @param {!Blockly.Connection} childConnection Connection on inferior block.
 * @protected
 */
Blockly.Connection.prototype.connectInternal = function(childConnection) {
  var parentConnection = this;
  var parentBlock = parentConnection.getSourceBlock();
  var childBlock = childConnection.getSourceBlock();
  var isSurroundingC = false;
  if (parentConnection == parentBlock.getFirstStatementConnection()) {
    isSurroundingC = true;
  }
  // Disconnect any existing parent on the child connection.
  if (childConnection.isConnected()) {
    // Scratch-specific behaviour:
    // If we're using a c-shaped block to surround a stack, remember where the
    // stack used to be connected.
    if (isSurroundingC) {
      var previousParentConnection = childConnection.targetConnection;
    }
    childConnection.disconnect();
  }
  if (parentConnection.isConnected()) {
    // Other connection is already connected to something.
    // Disconnect it and reattach it or bump it as needed.
    var orphanBlock = parentConnection.targetBlock();
    var shadowDom = parentConnection.getShadowDom();
    // Temporarily set the shadow DOM to null so it does not respawn.
    parentConnection.setShadowDom(null);
    // Displaced shadow blocks dissolve rather than reattaching or bumping.
    if (orphanBlock.isShadow()) {
      // Save the shadow block so that field values are preserved.
      shadowDom = Blockly.Xml.blockToDom(orphanBlock);
      orphanBlock.dispose();
      orphanBlock = null;
    } else if (parentConnection.type == Blockly.NEXT_STATEMENT) {
      // Statement connections.
      // Statement blocks may be inserted into the middle of a stack.
      // Split the stack.
      if (!orphanBlock.previousConnection) {
        throw 'Orphan block does not have a previous connection.';
      }
      // Attempt to reattach the orphan at the bottom of the newly inserted
      // block.  Since this block may be a stack, walk down to the end.
      var newBlock = childBlock;
      while (newBlock.nextConnection) {
        var nextBlock = newBlock.getNextBlock();
        if (nextBlock && !nextBlock.isShadow()) {
          newBlock = nextBlock;
        } else {
          if (orphanBlock.previousConnection.checkType(
              newBlock.nextConnection)) {
            newBlock.nextConnection.connect(orphanBlock.previousConnection);
            orphanBlock = null;
          }
          break;
        }
      }
    }
    if (orphanBlock) {
      // Unable to reattach orphan.
      parentConnection.disconnect();
      if (Blockly.Events.recordUndo) {
        // Bump it off to the side after a moment.
        var group = Blockly.Events.getGroup();
        setTimeout(function() {
          // Verify orphan hasn't been deleted or reconnected (user on meth).
          if (orphanBlock.workspace && !orphanBlock.getParent()) {
            Blockly.Events.setGroup(group);
            if (orphanBlock.outputConnection) {
              orphanBlock.outputConnection.bumpAwayFrom_(parentConnection);
            } else if (orphanBlock.previousConnection) {
              orphanBlock.previousConnection.bumpAwayFrom_(parentConnection);
            }
            Blockly.Events.setGroup(false);
          }
        }, Blockly.BUMP_DELAY);
      }
    }
    // Restore the shadow DOM.
    parentConnection.setShadowDom(shadowDom);
  }

  if (isSurroundingC && previousParentConnection) {
    previousParentConnection.connect(parentBlock.previousConnection);
  }

  var event;
  if (Blockly.Events.isEnabled()) {
    event = new Blockly.Events.Move(childBlock);
  }
  // Establish the connections.
  Blockly.Connection.connectReciprocally_(parentConnection, childConnection);
  // Demote the inferior block so that one is a child of the superior one.
  childBlock.setParent(parentBlock);
  if (event) {
    event.recordNew();
    Blockly.Events.fire(event);
  }
};
>>>>>>> b8f3edc9

/**
 * Sever all links to this connection (not including from the source object).
 */
Blockly.Connection.prototype.dispose = function() {
  if (this.isConnected()) {
    throw 'Disconnect connection before disposing of it.';
  }
  if (this.inDB) {
    this.db.removeConnection(this);
  }
  if (Blockly.highlightedConnection == this) {
    Blockly.highlightedConnection = null;
  }
  if (Blockly.localConnection == this) {
    Blockly.localConnection = null;
  }
  this.db = null;
  this.dbOpposite = null;
};

/**
 * @return {boolean} true if the connection is not connected or is connected to
 *    an insertion marker, false otherwise.
 */
Blockly.Connection.prototype.isConnectedToNonInsertionMarker = function() {
  return !!(this.targetConnection && !this.targetBlock().isInsertionMarker());
};

/**
 * Get the source block for this connection.
 * @return {Blockly.Block} The source block, or null if there is none.
 */
Blockly.Connection.prototype.getSourceBlock = function() {
  return this.sourceBlock;
};

/**
 * Does the connection belong to a superior block (higher in the source stack)?
 * @return {boolean} True if connection faces down or right.
 */
Blockly.Connection.prototype.isSuperior = function() {
  return this.type == Blockly.INPUT_VALUE ||
      this.type == Blockly.NEXT_STATEMENT;
};

/**
 * Is the connection connected?
 * @return {boolean} True if connection is connected to another connection.
 */
Blockly.Connection.prototype.isConnected = function() {
  return !!this.targetConnection;
};

/**
 * Checks whether the current connection can connect with the target
 * connection.
 * @param {Blockly.Connection} target Connection to check compatibility with.
 * @return {number} Blockly.Connection.CAN_CONNECT if the connection is legal,
 *    an error code otherwise.
 * @private
 */
Blockly.Connection.prototype.canConnectWithReason_ = function(target) {
  if (!target) {
    return Blockly.Connection.REASON_TARGET_NULL;
  }
  if (this.isSuperior()) {
    var blockA = this.sourceBlock;
    var blockB = target.getSourceBlock();
  } else {
    var blockB = this.sourceBlock;
    var blockA = target.getSourceBlock();
  }
  if (blockA && blockA == blockB) {
    return Blockly.Connection.REASON_SELF_CONNECTION;
  } else if (target.type != Blockly.OPPOSITE_TYPE[this.type]) {
    return Blockly.Connection.REASON_WRONG_TYPE;
  } else if (blockA && blockB && blockA.workspace !== blockB.workspace) {
    return Blockly.Connection.REASON_DIFFERENT_WORKSPACES;
  } else if (!this.checkType(target)) {
    return Blockly.Connection.REASON_CHECKS_FAILED;
  } else if (blockA.isShadow() && !blockB.isShadow()) {
    return Blockly.Connection.REASON_SHADOW_PARENT;
  }
  return Blockly.Connection.CAN_CONNECT;
};

/**
 * Checks whether the current connection and target connection are compatible
 * and throws an exception if they are not.
 * @param {Blockly.Connection} target The connection to check compatibility
 *    with.
 * @private
 */
Blockly.Connection.prototype.checkConnection_ = function(target) {
  switch (this.canConnectWithReason_(target)) {
    case Blockly.Connection.CAN_CONNECT:
      break;
    case Blockly.Connection.REASON_SELF_CONNECTION:
      throw 'Attempted to connect a block to itself.';
    case Blockly.Connection.REASON_DIFFERENT_WORKSPACES:
      // Usually this means one block has been deleted.
      throw 'Blocks not on same workspace.';
    case Blockly.Connection.REASON_WRONG_TYPE:
      throw 'Attempt to connect incompatible types.';
    case Blockly.Connection.REASON_TARGET_NULL:
      throw 'Target connection is null.';
    case Blockly.Connection.REASON_CHECKS_FAILED:
      var msg = 'Connection checks failed. ';
      msg += this + ' expected '  + this.check_ + ', found ' + target.check_;
      throw msg;
    case Blockly.Connection.REASON_SHADOW_PARENT:
      throw 'Connecting non-shadow to shadow block.';
    default:
      throw 'Unknown connection failure: this should never happen!';
  }
};

/**
 * Check if the two connections can be dragged to connect to each other.
 * This is used by the connection database when searching for the closest
 * connection.
 * @param {!Blockly.Connection} candidate A nearby connection to check.
 * @param {number=} opt_maxRadius The maximum radius allowed for connections.
 * @return {boolean} True if the connection is allowed, false otherwise.
 */
Blockly.Connection.prototype.isConnectionAllowed = function(
    candidate, opt_maxRadius) {

  // Don't consider insertion markers.
  if (candidate.sourceBlock.isInsertionMarker()) {
    return false;
  }

  // Type checking.
  var canConnect = this.canConnectWithReason_(candidate);
  if (canConnect != Blockly.Connection.CAN_CONNECT) {
    return false;
  }

  var firstStatementConnection =
      this.sourceBlock.getFirstStatementConnection();
  switch (candidate.type) {
    case Blockly.PREVIOUS_STATEMENT: {
      if (!firstStatementConnection || this != firstStatementConnection) {
        if (this.targetConnection) {
          return false;
        }
        if (candidate.targetConnection) {
          // If the other side of this connection is the active insertion marker
          // connection, we've obviously already decided that this is a good
          // connection.
          if (candidate.targetConnection ==
              Blockly.insertionMarkerConnection) {
            return true;
          } else {
            return false;
          }
        }
      }

      // Scratch-specific behaviour:
      // If this is a c-shaped block, statement blocks cannot be connected
      // anywhere other than inside the first statement input.
      if (firstStatementConnection) {
        // Can't connect if there is already a block inside the first statement
        // input.
        if (this == firstStatementConnection) {
          if (this.targetConnection) {
            return false;
          }
        }
        // Can't connect this block's next connection unless we're connecting
        // in front of the first block on a stack.
        else if (this == this.sourceBlock.nextConnection &&
            candidate.isConnectedToNonInsertionMarker()) {
          return false;
        }
      }
      break;
    }
    case Blockly.OUTPUT_VALUE: {
      // Can't drag an input to an output--you have to move the inferior block.
      return false;
    }
    case Blockly.INPUT_VALUE: {
      // Offering to connect the left (male) of a value block to an already
      // connected value pair is ok, we'll splice it in.
      // However, don't offer to splice into an unmovable block.
      if (candidate.targetConnection &&
          !candidate.targetBlock().isMovable() &&
          !candidate.targetBlock().isShadow()) {
        return false;
      }
      break;
    }
    case Blockly.NEXT_STATEMENT: {
      // Scratch-specific behaviour:
      // If this is a c-block, we can't connect this block's
      // previous connection unless we're connecting to the end of the last
      // block on a stack or there's already a block connected inside the c.
      if (firstStatementConnection &&
          this == this.sourceBlock.previousConnection &&
          candidate.isConnectedToNonInsertionMarker() &&
          !firstStatementConnection.targetConnection) {
        return false;
      }
      // Don't let a block with no next connection bump other blocks out of the
      // stack.  But covering up a shadow block or stack of shadow blocks is
      // fine.  Similarly, replacing a terminal statement with another terminal
      // statement is allowed.
      if (candidate.isConnectedToNonInsertionMarker() &&
          !this.sourceBlock.nextConnection &&
          !candidate.targetBlock().isShadow() &&
          candidate.targetBlock().nextConnection) {
        return false;
      }
      break;
    }
    default:
      throw 'Unknown connection type in isConnectionAllowed';
  }

  // Don't let blocks try to connect to themselves or ones they nest.
  if (Blockly.draggingConnections.indexOf(candidate) != -1) {
    return false;
  }

  return true;
};

/**
 * Connect this connection to another connection.
 * @param {!Blockly.Connection} otherConnection Connection to connect to.
 */
Blockly.Connection.prototype.connect = function(otherConnection) {
  if (this.targetConnection == otherConnection) {
    // Already connected together.  NOP.
    return;
  }
  this.checkConnection_(otherConnection);
  // Determine which block is superior (higher in the source stack).
  if (this.isSuperior()) {
    // Superior block.
    this.connectInternal(otherConnection);
  } else {
    // Inferior block.
    otherConnection.connectInternal(this);
  }
};

/**
 * Update two connections to target each other.
 * @param {Blockly.Connection} first The first connection to update.
 * @param {Blockly.Connection} second The second connection to update.
 * @private
 */
Blockly.Connection.connectReciprocally_ = function(first, second) {
  goog.asserts.assert(first && second, 'Cannot connect null connections.');
  first.targetConnection = second;
  second.targetConnection = first;
};

/**
 * Does the given block have one and only one connection point that will accept
 * an orphaned block?
 * @param {!Blockly.Block} block The superior block.
 * @param {!Blockly.Block} orphanBlock The inferior block.
 * @return {Blockly.Connection} The suitable connection point on 'block',
 *     or null.
 * @private
 */
Blockly.Connection.singleConnection_ = function(block, orphanBlock) {
  var connection = null;
  for (var i = 0; i < block.inputList.length; i++) {
    var thisConnection = block.inputList[i].connection;
    if (thisConnection && thisConnection.type == Blockly.INPUT_VALUE &&
        orphanBlock.outputConnection.checkType(thisConnection)) {
      if (connection) {
        return null;  // More than   one connection.
      }
      connection = thisConnection;
    }
  }
  return connection;
};

/**
 * Disconnect this connection.
 */
Blockly.Connection.prototype.disconnect = function() {
  var otherConnection = this.targetConnection;
  goog.asserts.assert(otherConnection, 'Source connection not connected.');
  goog.asserts.assert(otherConnection.targetConnection == this,
      'Target connection not connected to source connection.');

  var parentBlock, childBlock, parentConnection;
  if (this.isSuperior()) {
    // Superior block.
    parentBlock = this.sourceBlock;
    childBlock = otherConnection.getSourceBlock();
    parentConnection = this;
  } else {
    // Inferior block.
    parentBlock = otherConnection.getSourceBlock();
    childBlock = this.sourceBlock;
    parentConnection = otherConnection;
  }
  this.disconnectInternal(parentBlock, childBlock);
  parentConnection.respawnShadow();
};

/**
 * Disconnect two blocks that are connected by this connection.
 * @param {Blockly.Block} parentBlock The superior block.
 * @param {Blockly.Block} childBlock The inferior block.
 * @protected
 */
Blockly.Connection.prototype.disconnectInternal = function(parentBlock,
    childBlock) {
  var event;
  if (Blockly.Events.isEnabled()) {
    event = new Blockly.Events.Move(childBlock);
  }
  var otherConnection = this.targetConnection;
  otherConnection.targetConnection = null;
  this.targetConnection = null;
  childBlock.setParent(null);
  if (event) {
    event.recordNew();
    Blockly.Events.fire(event);
  }
};

/**
 * Respawn the shadow block if there was one connected to the this connection.
 * @protected
 */
Blockly.Connection.prototype.respawnShadow = function() {
  var parentBlock = this.getSourceBlock();
  var shadow = this.getShadowDom();
  if (parentBlock.workspace && shadow && Blockly.Events.recordUndo) {
    var blockShadow =
        Blockly.Xml.domToBlock(shadow, parentBlock.workspace);
    if (blockShadow.outputConnection) {
      this.connect(blockShadow.outputConnection);
    } else if (blockShadow.previousConnection) {
      this.connect(blockShadow.previousConnection);
    } else {
      throw 'Child block does not have output or previous statement.';
    }
  }
};

/**
 * Returns the block that this connection connects to.
 * @return {Blockly.Block} The connected block or null if none is connected.
 */
Blockly.Connection.prototype.targetBlock = function() {
  if (this.isConnected()) {
    return this.targetConnection.getSourceBlock();
  }
  return null;
};

/**
 * Is this connection compatible with another connection with respect to the
 * value type system.  E.g. square_root("Hello") is not compatible.
 * @param {Blockly.Connection} otherConnection Connection to compare against.
 * @return {boolean} True if the connections share a type.
 * @protected
 */
Blockly.Connection.prototype.checkType = function(otherConnection) {
  if (!this.check_ || !otherConnection.check_) {
    // One or both sides are promiscuous enough that anything will fit.
    return true;
  }
  // Find any intersection in the check lists.
  for (var i = 0; i < this.check_.length; i++) {
    if (otherConnection.check_.indexOf(this.check_[i]) != -1) {
      return true;
    }
  }
  // No intersection.
  return false;
};

/**
 * Function to be called when this connection's compatible types have changed.
 * @protected
 */
Blockly.Connection.prototype.onCheckChanged = function() {
  // The new value type may not be compatible with the existing connection.
  if (this.isConnected() && !this.checkType(this.targetConnection)) {
    var child = this.isSuperior() ? this.targetBlock() : this.sourceBlock;
    child.unplug();
  }
};

/**
 * Change a connection's compatibility.
 * @param {*} check Compatible value type or list of value types.
 *     Null if all types are compatible.
 * @return {!Blockly.Connection} The connection being modified
 *     (to allow chaining).
 */
Blockly.Connection.prototype.setCheck = function(check) {
  if (check) {
    // Ensure that check is in an array.
    if (!goog.isArray(check)) {
      check = [check];
    }
    this.check_ = check;
    this.onCheckChanged();
  } else {
    this.check_ = null;
  }
  return this;
};

/**
 * Returns a shape enum for this connection.
 * Used in scratch-blocks to draw unoccupied inputs.
 * @return {number} Enum representing shape.
 */
Blockly.Connection.prototype.getOutputShape = function() {
  if (!this.check_) return Blockly.OUTPUT_SHAPE_ROUND;
  if (this.check_.indexOf('Boolean') !== -1) {
    return Blockly.OUTPUT_SHAPE_HEXAGONAL;
  }
  if (this.check_.indexOf('Number') !== -1) {
    return Blockly.OUTPUT_SHAPE_ROUND;
  }
  if (this.check_.indexOf('String') !== -1) {
    return Blockly.OUTPUT_SHAPE_SQUARE;
  }
  return Blockly.OUTPUT_SHAPE_ROUND;
};

/**
 * Change a connection's shadow block.
 * @param {Node} shadow DOM representation of a block or null.
 */
Blockly.Connection.prototype.setShadowDom = function(shadow) {
  this.shadowDom_ = /** @type {Element} */ (shadow);
};

/**
 * Return a connection's shadow block.
 * @return {Element} shadow DOM representation of a block or null.
 */
Blockly.Connection.prototype.getShadowDom = function() {
  return this.shadowDom_;
};

/**
 * Find all nearby compatible connections to this connection.
 * Type checking does not apply, since this function is used for bumping.
 *
 * Headless configurations (the default) do not have neighboring connection,
 * and always return an empty list (the default).
 * {@link Blockly.RenderedConnection} overrides this behavior with a list
 * computed from the rendered positioning.
 * @param {number} maxLimit The maximum radius to another connection.
 * @return {!Array.<!Blockly.Connection>} List of connections.
 * @protected
 */
Blockly.Connection.prototype.neighbours = function(maxLimit) {
  return [];
};

/**
 * This method returns a string describing this Connection in developer terms
 * (English only). Intended to on be used in console logs and errors.
 * @return {string} The description.
 */
Blockly.Connection.prototype.toString = function() {
  var msg;
  var block = this.sourceBlock;
  if (!block) {
    return 'Orphan Connection';
  } else if (block.outputConnection == this) {
    msg = 'Output Connection of ';
  } else if (block.previousConnection == this) {
    msg = 'Previous Connection of ';
  } else if (block.nextConnection == this) {
    msg = 'Next Connection of ';
  } else {
    var parentInput = goog.array.find(block.inputList, function(input) {
      return input.connection == this;
    }, this);
    if (parentInput) {
      msg = 'Input "' + parentInput.name + '" connection on ';
    } else {
      console.warn('Connection not actually connected to sourceBlock');
      return 'Orphan Connection';
    }
  }
  return msg + block.toDevString();
};<|MERGE_RESOLUTION|>--- conflicted
+++ resolved
@@ -126,114 +126,10 @@
  */
 Blockly.Connection.prototype.hidden = null;
 
-<<<<<<< HEAD
-///**
-// * Connect two connections together.  This is the connection on the superior
-// * block.
-// * @param {Blockly.Connection} childConnection Connection on inferior block.
-// * @protected
-// */
-//Blockly.Connection.prototype.connect = function(childConnection) {
-//  var parentConnection = this;
-//  var parentBlock = parentConnection.getSourceBlock();
-//  var childBlock = childConnection.getSourceBlock();
-//  var isSurroundingC = false;
-//  if (parentConnection == parentBlock.getFirstStatementConnection()) {
-//    isSurroundingC = true;
-//  }
-//  // Disconnect any existing parent on the child connection.
-//  if (childConnection.isConnected()) {
-//    // Scratch-specific behaviour:
-//    // If we're using a c-shaped block to surround a stack, remember where the
-//    // stack used to be connected.
-//    if (isSurroundingC) {
-//      var previousParentConnection = childConnection.targetConnection;
-//    }
-//    childConnection.disconnect();
-//  }
-//  if (parentConnection.isConnected()) {
-//    // Other connection is already connected to something.
-//    // Disconnect it and reattach it or bump it as needed.
-//    var orphanBlock = parentConnection.targetBlock();
-//    var shadowDom = parentConnection.getShadowDom();
-//    // Temporarily set the shadow DOM to null so it does not respawn.
-//    parentConnection.setShadowDom(null);
-//    // Displaced shadow blocks dissolve rather than reattaching or bumping.
-//    if (orphanBlock.isShadow()) {
-//      // Save the shadow block so that field values are preserved.
-//      shadowDom = Blockly.Xml.blockToDom(orphanBlock);
-//      orphanBlock.dispose();
-//      orphanBlock = null;
-//    } else if (parentConnection.type == Blockly.NEXT_STATEMENT) {
-//      // Statement connections.
-//      // Statement blocks may be inserted into the middle of a stack.
-//      // Split the stack.
-//      if (!orphanBlock.previousConnection) {
-//        throw 'Orphan block does not have a previous connection.';
-//      }
-//      // Attempt to reattach the orphan at the bottom of the newly inserted
-//      // block.  Since this block may be a stack, walk down to the end.
-//      var newBlock = childBlock;
-//      while (newBlock.nextConnection) {
-//        var nextBlock = newBlock.getNextBlock();
-//        if (nextBlock && !nextBlock.isShadow()) {
-//          newBlock = nextBlock;
-//        } else {
-//          if (orphanBlock.previousConnection.checkType(
-//              newBlock.nextConnection)) {
-//            newBlock.nextConnection.connect(orphanBlock.previousConnection);
-//            orphanBlock = null;
-//          }
-//          break;
-//        }
-//      }
-//    }
-//    if (orphanBlock) {
-//      // Unable to reattach orphan.
-//      parentConnection.disconnect();
-//      if (Blockly.Events.recordUndo) {
-//        // Bump it off to the side after a moment.
-//        var group = Blockly.Events.getGroup();
-//        setTimeout(function() {
-//          // Verify orphan hasn't been deleted or reconnected (user on meth).
-//          if (orphanBlock.workspace && !orphanBlock.getParent()) {
-//            Blockly.Events.setGroup(group);
-//            if (orphanBlock.outputConnection) {
-//              orphanBlock.outputConnection.bumpAwayFrom_(parentConnection);
-//            } else if (orphanBlock.previousConnection) {
-//              orphanBlock.previousConnection.bumpAwayFrom_(parentConnection);
-//            }
-//            Blockly.Events.setGroup(false);
-//          }
-//        }, Blockly.BUMP_DELAY);
-//      }
-//    }
-//    // Restore the shadow DOM.
-//    parentConnection.setShadowDom(shadowDom);
-//  }
-//
-//  if (isSurroundingC && previousParentConnection) {
-//    previousParentConnection.connect(parentBlock.previousConnection);
-//  }
-//
-//  var event;
-//  if (Blockly.Events.isEnabled()) {
-//    event = new Blockly.Events.Move(childBlock);
-//  }
-//  // Establish the connections.
-//  Blockly.Connection.connectReciprocally_(parentConnection, childConnection);
-//  // Demote the inferior block so that one is a child of the superior one.
-//  childBlock.setParent(parentBlock);
-//  if (event) {
-//    event.recordNew();
-//    Blockly.Events.fire(event);
-//  }
-//};
-=======
 /**
  * Connect two connections together.  This is the connection on the superior
  * block.
- * @param {!Blockly.Connection} childConnection Connection on inferior block.
+ * @param {Blockly.Connection} childConnection Connection on inferior block.
  * @protected
  */
 Blockly.Connection.prototype.connectInternal = function(childConnection) {
@@ -332,7 +228,6 @@
     Blockly.Events.fire(event);
   }
 };
->>>>>>> b8f3edc9
 
 /**
  * Sever all links to this connection (not including from the source object).
