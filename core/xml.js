/**
 * @license
 * Visual Blocks Editor
 *
 * Copyright 2012 Google Inc.
 * https://developers.google.com/blockly/
 *
 * Licensed under the Apache License, Version 2.0 (the "License");
 * you may not use this file except in compliance with the License.
 * You may obtain a copy of the License at
 *
 *   http://www.apache.org/licenses/LICENSE-2.0
 *
 * Unless required by applicable law or agreed to in writing, software
 * distributed under the License is distributed on an "AS IS" BASIS,
 * WITHOUT WARRANTIES OR CONDITIONS OF ANY KIND, either express or implied.
 * See the License for the specific language governing permissions and
 * limitations under the License.
 */

/**
 * @fileoverview XML reader and writer.
 * @author fraser@google.com (Neil Fraser)
 */
'use strict';

goog.provide('Blockly.Xml');

// TODO(scr): Fix circular dependencies
// goog.require('Blockly.Block');
goog.require('goog.dom');


/**
 * Encode a block tree as XML.
 * @param {!Blockly.Workspace} workspace The workspace containing blocks.
 * @return {!Element} XML document.
 */
Blockly.Xml.workspaceToDom = function(workspace) {
  var xml = goog.dom.createDom('xml');
  var blocks = workspace.getTopBlocks(true);
  for (var i = 0, block; block = blocks[i]; i++) {
    xml.appendChild(Blockly.Xml.blockToDomWithXY(block));
  }
  return xml;
};

/**
 * Encode a block subtree as XML with XY coordinates.
 * @param {!Blockly.Block} block The root block to encode.
 * @return {!Element} Tree of XML elements.
 */
Blockly.Xml.blockToDomWithXY = function(block) {
  var width;  // Not used in LTR.
  if (block.workspace.RTL) {
    width = block.workspace.getWidth();
  }
  var element = Blockly.Xml.blockToDom(block);
  var xy = block.getRelativeToSurfaceXY();
  element.setAttribute('x',
      Math.round(block.workspace.RTL ? width - xy.x : xy.x));
  element.setAttribute('y', Math.round(xy.y));
  return element;
};

/**
 * Encode a block subtree as XML.
 * @param {!Blockly.Block} block The root block to encode.
 * @return {!Element} Tree of XML elements.
 */
Blockly.Xml.blockToDom = function(block) {
  var element = goog.dom.createDom(block.isShadow() ? 'shadow' : 'block');
  element.setAttribute('type', block.type);
  element.setAttribute('id', block.id);
  if (block.mutationToDom) {
    // Custom data for an advanced block.
    var mutation = block.mutationToDom();
    if (mutation && (mutation.hasChildNodes() || mutation.hasAttributes())) {
      element.appendChild(mutation);
    }
  }
  function fieldToDom(field) {
    if (field.name && field.EDITABLE) {
      var container = goog.dom.createDom('field', null, field.getValue());
      container.setAttribute('name', field.name);
      element.appendChild(container);
    }
  }
  for (var i = 0, input; input = block.inputList[i]; i++) {
    for (var j = 0, field; field = input.fieldRow[j]; j++) {
      fieldToDom(field);
    }
  }

  var commentText = block.getCommentText();
  if (commentText) {
    var commentElement = goog.dom.createDom('comment', null, commentText);
    if (typeof block.comment == 'object') {
      commentElement.setAttribute('pinned', block.comment.isVisible());
      var hw = block.comment.getBubbleSize();
      commentElement.setAttribute('h', hw.height);
      commentElement.setAttribute('w', hw.width);
    }
    element.appendChild(commentElement);
  }

  if (block.data) {
    var dataElement = goog.dom.createDom('data', null, block.data);
    element.appendChild(dataElement);
  }

  for (var i = 0, input; input = block.inputList[i]; i++) {
    var container;
    var empty = true;
    if (input.type == Blockly.DUMMY_INPUT) {
      continue;
    } else {
      var childBlock = input.connection.targetBlock();
      if (input.type == Blockly.INPUT_VALUE) {
        container = goog.dom.createDom('value');
      } else if (input.type == Blockly.NEXT_STATEMENT) {
        container = goog.dom.createDom('statement');
      }
      var shadow = input.connection.getShadowDom();
      if (shadow && (!childBlock || !childBlock.isShadow())) {
        container.appendChild(Blockly.Xml.cloneShadow_(shadow));
      }
      if (childBlock) {
        container.appendChild(Blockly.Xml.blockToDom(childBlock));
        empty = false;
      }
    }
    container.setAttribute('name', input.name);
    if (!empty) {
      element.appendChild(container);
    }
  }
  if (block.inputsInlineDefault != block.inputsInline) {
    element.setAttribute('inline', block.inputsInline);
  }
  if (block.isCollapsed()) {
    element.setAttribute('collapsed', true);
  }
  if (block.disabled) {
    element.setAttribute('disabled', true);
  }
  if (!block.isDeletable() && !block.isShadow()) {
    element.setAttribute('deletable', false);
  }
  if (!block.isMovable() && !block.isShadow()) {
    element.setAttribute('movable', false);
  }
  if (!block.isEditable()) {
    element.setAttribute('editable', false);
  }

  var nextBlock = block.getNextBlock();
  if (nextBlock) {
    var container = goog.dom.createDom('next', null,
        Blockly.Xml.blockToDom(nextBlock));
    element.appendChild(container);
  }
  var shadow = block.nextConnection && block.nextConnection.getShadowDom();
  if (shadow && (!nextBlock || !nextBlock.isShadow())) {
    container.appendChild(Blockly.Xml.cloneShadow_(shadow));
  }

  return element;
};

/**
 * Deeply clone the shadow's DOM so that changes don't back-wash to the block.
 * @param {!Element} shadow A tree of XML elements.
 * @return {!Element} A tree of XML elements.
 * @private
 */
Blockly.Xml.cloneShadow_ = function(shadow) {
  shadow = shadow.cloneNode(true);
  // Walk the tree looking for whitespace.  Don't prune whitespace in a tag.
  var node = shadow;
  var textNode;
  while (node) {
    if (node.firstChild) {
      node = node.firstChild;
    } else {
      while (node && !node.nextSibling) {
        textNode = node;
        node = node.parentNode;
        if (textNode.nodeType == 3 && textNode.data.trim() == '' &&
            node.firstChild != textNode) {
          // Prune whitespace after a tag.
          goog.dom.removeNode(textNode);
        }
      }
      if (node) {
        textNode = node;
        node = node.nextSibling;
        if (textNode.nodeType == 3 && textNode.data.trim() == '') {
          // Prune whitespace before a tag.
          goog.dom.removeNode(textNode);
        }
      }
    }
  }
  return shadow;
};

/**
 * Converts a DOM structure into plain text.
 * Currently the text format is fairly ugly: all one line with no whitespace.
 * @param {!Element} dom A tree of XML elements.
 * @return {string} Text representation.
 */
Blockly.Xml.domToText = function(dom) {
  var oSerializer = new XMLSerializer();
  return oSerializer.serializeToString(dom);
};

/**
 * Converts a DOM structure into properly indented text.
 * @param {!Element} dom A tree of XML elements.
 * @return {string} Text representation.
 */
Blockly.Xml.domToPrettyText = function(dom) {
  // This function is not guaranteed to be correct for all XML.
  // But it handles the XML that Blockly generates.
  var blob = Blockly.Xml.domToText(dom);
  // Place every open and close tag on its own line.
  var lines = blob.split('<');
  // Indent every line.
  var indent = '';
  for (var i = 1; i < lines.length; i++) {
    var line = lines[i];
    if (line[0] == '/') {
      indent = indent.substring(2);
    }
    lines[i] = indent + '<' + line;
    if (line[0] != '/' && line.slice(-2) != '/>') {
      indent += '  ';
    }
  }
  // Pull simple tags back together.
  // E.g. <foo></foo>
  var text = lines.join('\n');
  text = text.replace(/(<(\w+)\b[^>]*>[^\n]*)\n *<\/\2>/g, '$1</$2>');
  // Trim leading blank line.
  return text.replace(/^\n/, '');
};

/**
 * Converts plain text into a DOM structure.
 * Throws an error if XML doesn't parse.
 * @param {string} text Text representation.
 * @return {!Element} A tree of XML elements.
 */
Blockly.Xml.textToDom = function(text) {
  var oParser = new DOMParser();
  var dom = oParser.parseFromString(text, 'text/xml');
  // The DOM should have one and only one top-level node, an XML tag.
  if (!dom || !dom.firstChild ||
      dom.firstChild.nodeName.toLowerCase() != 'xml' ||
      dom.firstChild !== dom.lastChild) {
    // Whatever we got back from the parser is not XML.
    throw 'Blockly.Xml.textToDom did not obtain a valid XML tree.';
  }
  return dom.firstChild;
};

/**
 * Decode an XML DOM and create blocks on the workspace.
 * @param {!Element} xml XML DOM.
 * @param {!Blockly.Workspace} workspace The workspace.
 */
Blockly.Xml.domToWorkspace = function(xml, workspace) {
  if (xml instanceof Blockly.Workspace) {
    var swap = xml;
    xml = workspace;
    workspace = swap;
    console.warn('Deprecated call to Blockly.Xml.domToWorkspace, ' +
                 'swap the arguments.');
  }
  var width;  // Not used in LTR.
  if (workspace.RTL) {
    width = workspace.getWidth();
  }
  Blockly.Field.startCache();
  // Safari 7.1.3 is known to provide node lists with extra references to
  // children beyond the lists' length.  Trust the length, do not use the
  // looping pattern of checking the index for an object.
  var childCount = xml.childNodes.length;
  var existingGroup = Blockly.Events.getGroup();
  if (!existingGroup) {
    Blockly.Events.setGroup(true);
  }
  for (var i = 0; i < childCount; i++) {
    var xmlChild = xml.childNodes[i];
    var name = xmlChild.nodeName.toLowerCase();
    if (name == 'block' || name == 'shadow') {
      var block = Blockly.Xml.domToBlock(xmlChild, workspace);
      var blockX = parseInt(xmlChild.getAttribute('x'), 10);
      var blockY = parseInt(xmlChild.getAttribute('y'), 10);
      if (!isNaN(blockX) && !isNaN(blockY)) {
        block.moveBy(workspace.RTL ? width - blockX : blockX, blockY);
      }
    }
  }
  if (!existingGroup) {
    Blockly.Events.setGroup(false);
  }
  Blockly.Field.stopCache();
};

/**
 * Decode an XML block tag and create a block (and possibly sub blocks) on the
 * workspace.
 * @param {!Element} xmlBlock XML block element.
 * @param {!Blockly.Workspace} workspace The workspace.
 * @return {!Blockly.Block} The root block created.
 */
Blockly.Xml.domToBlock = function(xmlBlock, workspace) {
  if (xmlBlock instanceof Blockly.Workspace) {
    var swap = xmlBlock;
    xmlBlock = workspace;
    workspace = swap;
    console.warn('Deprecated call to Blockly.Xml.domToBlock, ' +
                 'swap the arguments.');
  }
  // Create top-level block.
  Blockly.Events.disable();
  var topBlock = Blockly.Xml.domToBlockHeadless_(xmlBlock, workspace);
  if (workspace.rendered) {
    // Hide connections to speed up assembly.
    topBlock.setConnectionsHidden(true);
    // Generate list of all blocks.
    var blocks = topBlock.getDescendants();
    // Render each block.
    for (var i = blocks.length - 1; i >= 0; i--) {
      blocks[i].initSvg();
    }
    for (var i = blocks.length - 1; i >= 0; i--) {
      blocks[i].render(false);
    }
    // Populating the connection database may be defered until after the blocks
    // have rendered.
    if (!workspace.isFlyout) {
      setTimeout(function() {
        if (topBlock.workspace) {  // Check that the block hasn't been deleted.
          topBlock.setConnectionsHidden(false);
        }
      }, 1);
    }
    topBlock.updateDisabled();
    // Fire an event to allow scrollbars to resize.
<<<<<<< HEAD
    if (!workspace.isFlyout) {
      Blockly.fireUiEvent(window, 'resize');
    }
=======
    Blockly.asyncSvgResize(workspace);
>>>>>>> cce9d7c8
  }
  Blockly.Events.enable();
  if (Blockly.Events.isEnabled()) {
    Blockly.Events.fire(new Blockly.Events.Create(topBlock));
  }
  return topBlock;
};

/**
 * Decode an XML block tag and create a block (and possibly sub blocks) on the
 * workspace.
 * @param {!Element} xmlBlock XML block element.
 * @param {!Blockly.Workspace} workspace The workspace.
 * @return {!Blockly.Block} The root block created.
 * @private
 */
Blockly.Xml.domToBlockHeadless_ = function(xmlBlock, workspace) {
  var block = null;
  var prototypeName = xmlBlock.getAttribute('type');
  if (!prototypeName) {
    throw 'Block type unspecified: \n' + xmlBlock.outerHTML;
  }
  var id = xmlBlock.getAttribute('id');
  block = workspace.newBlock(prototypeName, id);

  var blockChild = null;
  for (var i = 0, xmlChild; xmlChild = xmlBlock.childNodes[i]; i++) {
    if (xmlChild.nodeType == 3) {
      // Ignore any text at the <block> level.  It's all whitespace anyway.
      continue;
    }
    var input;

    // Find any enclosed blocks or shadows in this tag.
    var childBlockNode = null;
    var childShadowNode = null;
    for (var j = 0, grandchildNode; grandchildNode = xmlChild.childNodes[j];
         j++) {
      if (grandchildNode.nodeType == 1) {
        if (grandchildNode.nodeName.toLowerCase() == 'block') {
          childBlockNode = grandchildNode;
        } else if (grandchildNode.nodeName.toLowerCase() == 'shadow') {
          childShadowNode = grandchildNode;
        }
      }
    }
    // Use the shadow block if there is no child block.
    if (!childBlockNode && childShadowNode) {
      childBlockNode = childShadowNode;
    }

    var name = xmlChild.getAttribute('name');
    switch (xmlChild.nodeName.toLowerCase()) {
      case 'mutation':
        // Custom data for an advanced block.
        if (block.domToMutation) {
          block.domToMutation(xmlChild);
          if (block.initSvg) {
            // Mutation may have added some elements that need initalizing.
            block.initSvg();
          }
        }
        break;
      case 'comment':
        block.setCommentText(xmlChild.textContent);
        var visible = xmlChild.getAttribute('pinned');
        if (visible && !block.isInFlyout) {
          // Give the renderer a millisecond to render and position the block
          // before positioning the comment bubble.
          setTimeout(function() {
            if (block.comment && block.comment.setVisible) {
              block.comment.setVisible(visible == 'true');
            }
          }, 1);
        }
        var bubbleW = parseInt(xmlChild.getAttribute('w'), 10);
        var bubbleH = parseInt(xmlChild.getAttribute('h'), 10);
        if (!isNaN(bubbleW) && !isNaN(bubbleH) &&
            block.comment && block.comment.setVisible) {
          block.comment.setBubbleSize(bubbleW, bubbleH);
        }
        break;
      case 'data':
        block.data = xmlChild.textContent;
        break;
      case 'title':
        // Titles were renamed to field in December 2013.
        // Fall through.
      case 'field':
        var field = block.getField(name);
        if (!field) {
          console.warn('Ignoring non-existent field ' + name + ' in block ' +
                       prototypeName);
          break;
        }
        field.setValue(xmlChild.textContent);
        break;
      case 'value':
      case 'statement':
        input = block.getInput(name);
        if (!input) {
          console.warn('Ignoring non-existent input ' + name + ' in block ' +
                       prototypeName);
          break;
        }
        if (childShadowNode) {
          input.connection.setShadowDom(childShadowNode);
        }
        if (childBlockNode) {
          blockChild = Blockly.Xml.domToBlockHeadless_(childBlockNode,
              workspace);
          if (blockChild.outputConnection) {
            input.connection.connect(blockChild.outputConnection);
          } else if (blockChild.previousConnection) {
            input.connection.connect(blockChild.previousConnection);
          } else {
            throw 'Child block does not have output or previous statement.';
          }
        }
        break;
      case 'next':
        if (childShadowNode && block.nextConnection) {
          block.nextConnection.setShadowDom(childShadowNode);
        }
        if (childBlockNode) {
          if (!block.nextConnection) {
            throw 'Next statement does not exist.';
          } else if (block.nextConnection.isConnected()) {
            // This could happen if there is more than one XML 'next' tag.
            throw 'Next statement is already connected.';
          }
          blockChild = Blockly.Xml.domToBlockHeadless_(childBlockNode,
              workspace);
          if (!blockChild.previousConnection) {
            throw 'Next block does not have previous statement.';
          }
          block.nextConnection.connect(blockChild.previousConnection);
        }
        break;
      default:
        // Unknown tag; ignore.  Same principle as HTML parsers.
        console.warn('Ignoring unknown tag: ' + xmlChild.nodeName);
    }
  }

  var inline = xmlBlock.getAttribute('inline');
  if (inline) {
    block.setInputsInline(inline == 'true');
  }
  var disabled = xmlBlock.getAttribute('disabled');
  if (disabled) {
    block.setDisabled(disabled == 'true');
  }
  var deletable = xmlBlock.getAttribute('deletable');
  if (deletable) {
    block.setDeletable(deletable == 'true');
  }
  var movable = xmlBlock.getAttribute('movable');
  if (movable) {
    block.setMovable(movable == 'true');
  }
  var editable = xmlBlock.getAttribute('editable');
  if (editable) {
    block.setEditable(editable == 'true');
  }
  var collapsed = xmlBlock.getAttribute('collapsed');
  if (collapsed) {
    block.setCollapsed(collapsed == 'true');
  }
  if (xmlBlock.nodeName.toLowerCase() == 'shadow') {
    block.setShadow(true);
  }
  // Give the block a chance to clean up any initial inputs.
  if (block.validate) {
    block.validate();
  }
  return block;
};

/**
 * Remove any 'next' block (statements in a stack).
 * @param {!Element} xmlBlock XML block element.
 */
Blockly.Xml.deleteNext = function(xmlBlock) {
  for (var i = 0, child; child = xmlBlock.childNodes[i]; i++) {
    if (child.nodeName.toLowerCase() == 'next') {
      xmlBlock.removeChild(child);
      break;
    }
  }
};

// Export symbols that would otherwise be renamed by Closure compiler.
if (!goog.global['Blockly']) {
  goog.global['Blockly'] = {};
}
if (!goog.global['Blockly']['Xml']) {
  goog.global['Blockly']['Xml'] = {};
}
goog.global['Blockly']['Xml']['domToText'] = Blockly.Xml.domToText;
goog.global['Blockly']['Xml']['domToWorkspace'] = Blockly.Xml.domToWorkspace;
goog.global['Blockly']['Xml']['textToDom'] = Blockly.Xml.textToDom;
goog.global['Blockly']['Xml']['workspaceToDom'] = Blockly.Xml.workspaceToDom;<|MERGE_RESOLUTION|>--- conflicted
+++ resolved
@@ -351,13 +351,9 @@
     }
     topBlock.updateDisabled();
     // Fire an event to allow scrollbars to resize.
-<<<<<<< HEAD
     if (!workspace.isFlyout) {
-      Blockly.fireUiEvent(window, 'resize');
-    }
-=======
-    Blockly.asyncSvgResize(workspace);
->>>>>>> cce9d7c8
+      Blockly.asyncSvgResize(workspace);
+    }
   }
   Blockly.Events.enable();
   if (Blockly.Events.isEnabled()) {
