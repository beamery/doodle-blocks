/**
 * @license
 * Visual Blocks Editor
 *
 * Copyright 2014 Google Inc.
 * https://developers.google.com/blockly/
 *
 * Licensed under the Apache License, Version 2.0 (the "License");
 * you may not use this file except in compliance with the License.
 * You may obtain a copy of the License at
 *
 *   http://www.apache.org/licenses/LICENSE-2.0
 *
 * Unless required by applicable law or agreed to in writing, software
 * distributed under the License is distributed on an "AS IS" BASIS,
 * WITHOUT WARRANTIES OR CONDITIONS OF ANY KIND, either express or implied.
 * See the License for the specific language governing permissions and
 * limitations under the License.
 */

/**
 * @fileoverview Object representing a workspace rendered as SVG.
 * @author fraser@google.com (Neil Fraser)
 */
'use strict';

goog.provide('Blockly.WorkspaceSvg');

// TODO(scr): Fix circular dependencies
//goog.require('Blockly.BlockSvg');
<<<<<<< HEAD
goog.require('Blockly.Colours');
=======
>>>>>>> efc2ca3d
goog.require('Blockly.ConnectionDB');
goog.require('Blockly.DropDownDiv');
goog.require('Blockly.Events');
goog.require('Blockly.Options');
goog.require('Blockly.ScrollbarPair');
goog.require('Blockly.Trashcan');
goog.require('Blockly.Workspace');
goog.require('Blockly.Xml');
goog.require('Blockly.ZoomControls');

goog.require('goog.dom');
goog.require('goog.math.Coordinate');
goog.require('goog.userAgent');


/**
 * Class for a workspace.  This is an onscreen area with optional trashcan,
 * scrollbars, bubbles, and dragging.
 * @param {!Blockly.Options} options Dictionary of options.
 * @param {Blockly.DragSurfaceSvg=} opt_dragSurface Drag surface for the workspace.
 * @extends {Blockly.Workspace}
 * @constructor
 */
Blockly.WorkspaceSvg = function(options, opt_dragSurface) {
  Blockly.WorkspaceSvg.superClass_.constructor.call(this, options);
  this.getMetrics = options.getMetrics;
  this.setMetrics = options.setMetrics;

  Blockly.ConnectionDB.init(this);

  if (opt_dragSurface) {
    this.dragSurface = opt_dragSurface;
  }

  Blockly.ConnectionDB.init(this);
  /**
   * Database of pre-loaded sounds.
   * @private
   * @const
   */
  this.SOUNDS_ = Object.create(null);
};
goog.inherits(Blockly.WorkspaceSvg, Blockly.Workspace);

/**
 * Wrapper function called when a resize event occurs.
 * @type {Array.<!Array>} Data that can be passed to unbindEvent_
 */
Blockly.WorkspaceSvg.prototype.resizeHandlerWrapper_ = null;

/**
 * Svg workspaces are user-visible (as opposed to a headless workspace).
 * @type {boolean} True if visible.  False if headless.
 */
Blockly.WorkspaceSvg.prototype.rendered = true;

/**
 * Is this workspace the surface for a flyout?
 * @type {boolean}
 */
Blockly.WorkspaceSvg.prototype.isFlyout = false;

/**
 * Is this workspace currently being dragged around?
 * @type {boolean}
 */
Blockly.WorkspaceSvg.prototype.isScrolling = false;

/**
 * Current horizontal scrolling offset.
 * @type {number}
 */
Blockly.WorkspaceSvg.prototype.scrollX = 0;

/**
 * Current vertical scrolling offset.
 * @type {number}
 */
Blockly.WorkspaceSvg.prototype.scrollY = 0;

/**
 * Horizontal scroll value when scrolling started.
 * @type {number}
 */
Blockly.WorkspaceSvg.prototype.startScrollX = 0;

/**
 * Vertical scroll value when scrolling started.
 * @type {number}
 */
Blockly.WorkspaceSvg.prototype.startScrollY = 0;

/**
 * Distance from mouse to object being dragged.
 * @type {goog.math.Coordinate}
 * @private
 */
Blockly.WorkspaceSvg.prototype.dragDeltaXY_ = null;

/**
 * Current scale.
 * @type {number}
 */
Blockly.WorkspaceSvg.prototype.scale = 1;

/**
 * The workspace's trashcan (if any).
 * @type {Blockly.Trashcan}
 */
Blockly.WorkspaceSvg.prototype.trashcan = null;

/**
 * This workspace's scrollbars, if they exist.
 * @type {Blockly.ScrollbarPair}
 */
Blockly.WorkspaceSvg.prototype.scrollbar = null;

/**
 * This workspace's drag surface, if it exists.
 * @type {Blockly.DragSurfaceSvg}
 * @private
 */
Blockly.WorkspaceSvg.prototype.dragSurface = null;

/**
 * Inverted screen CTM, for use in mouseToSvg.
 * @type {SVGMatrix}
 * @private
 */
Blockly.WorkspaceSvg.prototype.inverseScreenCTM_ = null;

/**
 * Getter for the inverted screen CTM.
 * @return {SVGMatrix} The matrix to use in mouseToSvg
 */
Blockly.WorkspaceSvg.prototype.getInverseScreenCTM = function() {
  return this.inverseScreenCTM_;
};

/**
 * Update the inverted screen CTM.
 */
Blockly.WorkspaceSvg.prototype.updateInverseScreenCTM = function() {
  this.inverseScreenCTM_ = this.getParentSvg().getScreenCTM().inverse();
};

/**
 * Save resize handler data so we can delete it later in dispose.
 * @param {!Array.<!Array>} handler Data that can be passed to unbindEvent_.
 */
Blockly.WorkspaceSvg.prototype.setResizeHandlerWrapper = function(handler) {
  this.resizeHandlerWrapper_ = handler;
};

/**
 * Inverted screen CTM, for use in mouseToSvg.
 * @type {SVGMatrix}
 * @private
 */
Blockly.WorkspaceSvg.prototype.inverseScreenCTM_ = null;

/**
 * Getter for the inverted screen CTM.
 * @return {SVGMatrix} The matrix to use in mouseToSvg
 */
Blockly.WorkspaceSvg.prototype.getInverseScreenCTM = function() {
  return this.inverseScreenCTM_;
};

/**
 * Update the inverted screen CTM.
 */
Blockly.WorkspaceSvg.prototype.updateInverseScreenCTM = function() {
  this.inverseScreenCTM_ = this.getParentSvg().getScreenCTM().inverse();
};

/**
 * Save resize handler data so we can delete it later in dispose.
 * @param {!Array.<!Array>} handler Data that can be passed to unbindEvent_.
 */
Blockly.WorkspaceSvg.prototype.setResizeHandlerWrapper = function(handler) {
  this.resizeHandlerWrapper_ = handler;
};

/**
 * Create the workspace DOM elements.
 * @param {string=} opt_backgroundClass Either 'blocklyMainBackground' or
 *     'blocklyMutatorBackground'.
 * @return {!Element} The workspace's SVG group.
 */
Blockly.WorkspaceSvg.prototype.createDom = function(opt_backgroundClass) {
  /**
   * <g class="blocklyWorkspace">
   *   <rect class="blocklyMainBackground" height="100%" width="100%"></rect>
   *   [Trashcan and/or flyout may go here]
   *   <g class="blocklyBlockCanvas"></g>
   *   <g class="blocklyBubbleCanvas"></g>
   *   [Scrollbars may go here]
   * </g>
   * @type {SVGElement}
   */
  this.svgGroup_ = Blockly.createSvgElement('g',
      {'class': 'blocklyWorkspace'}, null);
  if (opt_backgroundClass) {
    /** @type {SVGElement} */
    this.svgBackground_ = Blockly.createSvgElement('rect',
        {'height': '100%', 'width': '100%', 'class': opt_backgroundClass},
        this.svgGroup_);
    if (opt_backgroundClass == 'blocklyMainBackground') {
      this.svgBackground_.style.fill =
          'url(#' + this.options.gridPattern.id + ')';
    }
  }
  /** @type {SVGElement} */
  this.svgBlockCanvas_ = Blockly.createSvgElement('g',
      {'class': 'blocklyBlockCanvas'}, this.svgGroup_, this);
  /** @type {SVGElement} */
  this.svgBubbleCanvas_ = Blockly.createSvgElement('g',
      {'class': 'blocklyBubbleCanvas'}, this.svgGroup_, this);
  var bottom = Blockly.Scrollbar.scrollbarThickness;
  if (this.options.hasTrashcan) {
    bottom = this.addTrashcan_(bottom);
  }
  if (this.options.zoomOptions && this.options.zoomOptions.controls) {
    bottom = this.addZoomControls_(bottom);
  }
  Blockly.bindEvent_(this.svgGroup_, 'mousedown', this, this.onMouseDown_);
  var thisWorkspace = this;
  Blockly.bindEvent_(this.svgGroup_, 'touchstart', null,
                     function(e) {Blockly.longStart_(e, thisWorkspace);});
  if (this.options.zoomOptions && this.options.zoomOptions.wheel) {
    // Mouse-wheel.
    Blockly.bindEvent_(this.svgGroup_, 'wheel', this, this.onMouseWheel_);
  }

  // Determine if there needs to be a category tree, or a simple list of
  // blocks.  This cannot be changed later, since the UI is very different.
  if (this.options.hasCategories) {
    this.toolbox_ = new Blockly.Toolbox(this);
  } else if (this.options.languageTree) {
    this.addFlyout_();
  }
  this.updateGridPattern_();
  this.recordDeleteAreas();
  return this.svgGroup_;
};

/**
 * Dispose of this workspace.
 * Unlink from all DOM elements to prevent memory leaks.
 */
Blockly.WorkspaceSvg.prototype.dispose = function() {
  // Stop rerendering.
  this.rendered = false;
  Blockly.WorkspaceSvg.superClass_.dispose.call(this);
  if (this.svgGroup_) {
    goog.dom.removeNode(this.svgGroup_);
    this.svgGroup_ = null;
  }
  this.svgBlockCanvas_ = null;
  this.svgBubbleCanvas_ = null;
  if (this.toolbox_) {
    this.toolbox_.dispose();
    this.toolbox_ = null;
  }
  if (this.flyout_) {
    this.flyout_.dispose();
    this.flyout_ = null;
  }
  if (this.trashcan) {
    this.trashcan.dispose();
    this.trashcan = null;
  }
  if (this.scrollbar) {
    this.scrollbar.dispose();
    this.scrollbar = null;
  }
  if (this.zoomControls_) {
    this.zoomControls_.dispose();
    this.zoomControls_ = null;
  }
  if (!this.options.parentWorkspace) {
    // Top-most workspace.  Dispose of the SVG too.
    goog.dom.removeNode(this.getParentSvg());
  }
  if (this.resizeHandlerWrapper_) {
    Blockly.unbindEvent_(this.resizeHandlerWrapper_);
    this.resizeHandlerWrapper_ = null;
  }
};

/**
 * Obtain a newly created block.
 * @param {?string} prototypeName Name of the language object containing
 *     type-specific functions for this block.
 * @param {string=} opt_id Optional ID.  Use this ID if provided, otherwise
 *     create a new id.
 * @return {!Blockly.BlockSvg} The created block.
 */
Blockly.WorkspaceSvg.prototype.newBlock = function(prototypeName, opt_id) {
  return new Blockly.BlockSvg(this, prototypeName, opt_id);
};

/**
 * Add a trashcan.
 * @param {number} bottom Distance from workspace bottom to bottom of trashcan.
 * @return {number} Distance from workspace bottom to the top of trashcan.
 * @private
 */
Blockly.WorkspaceSvg.prototype.addTrashcan_ = function(bottom) {
  /** @type {Blockly.Trashcan} */
  this.trashcan = new Blockly.Trashcan(this);
  var svgTrashcan = this.trashcan.createDom();
  this.svgGroup_.insertBefore(svgTrashcan, this.svgBlockCanvas_);
  return this.trashcan.init(bottom);
};

/**
 * Add zoom controls.
 * @param {number} bottom Distance from workspace bottom to bottom of controls.
 * @return {number} Distance from workspace bottom to the top of controls.
 * @private
 */
Blockly.WorkspaceSvg.prototype.addZoomControls_ = function(bottom) {
  /** @type {Blockly.ZoomControls} */
  this.zoomControls_ = new Blockly.ZoomControls(this);
  var svgZoomControls = this.zoomControls_.createDom();
  this.svgGroup_.appendChild(svgZoomControls);
  return this.zoomControls_.init(bottom);
};

/**
 * Add a flyout.
 * @private
 */
Blockly.WorkspaceSvg.prototype.addFlyout_ = function() {
  var workspaceOptions = {
    disabledPatternId: this.options.disabledPatternId,
    parentWorkspace: this,
    RTL: this.RTL,
    horizontalLayout: this.horizontalLayout,
    toolboxPosition: this.options.toolboxPosition
  };
  /** @type {Blockly.Flyout} */
  this.flyout_ = new Blockly.Flyout(workspaceOptions);
  this.flyout_.autoClose = false;
  var svgFlyout = this.flyout_.createDom();
  this.svgGroup_.insertBefore(svgFlyout, this.svgBlockCanvas_);
};

/**
 * Resize the parts of the workspace that change when the workspace
 * contents (e.g. block positions) change.  This will also scroll the
 * workspace contents if needed.
 * @package
 */
Blockly.WorkspaceSvg.prototype.resizeContents = function() {
  if (this.scrollbar) {
    // TODO(picklesrus): Once rachel-fenichel's scrollbar refactoring
    // is complete, call the method that only resizes scrollbar
    // based on contents.
    this.scrollbar.resize();
  }
  this.updateInverseScreenCTM();
};

/**
 * Resize and reposition all of the workspace chrome (toolbox,
 * trash, scrollbars etc.)
 * This should be called when something changes that
 * requires recalculating dimensions and positions of the
 * trash, zoom, toolbox, etc. (e.g. window resize).
 */
Blockly.WorkspaceSvg.prototype.resize = function() {
  if (this.toolbox_) {
    this.toolbox_.position();
  }
  if (this.flyout_) {
    this.flyout_.position();
  }
  if (this.trashcan) {
    this.trashcan.position();
  }
  if (this.zoomControls_) {
    this.zoomControls_.position();
  }
  if (this.scrollbar) {
    this.scrollbar.resize();
  }

  this.updateInverseScreenCTM();
  this.recordDeleteAreas();
};

/**
 * Get the SVG element that forms the drawing surface.
 * @return {!Element} SVG element.
 */
Blockly.WorkspaceSvg.prototype.getCanvas = function() {
  return this.svgBlockCanvas_;
};

/**
 * Get the SVG element that forms the bubble surface.
 * @return {!SVGGElement} SVG element.
 */
Blockly.WorkspaceSvg.prototype.getBubbleCanvas = function() {
  return this.svgBubbleCanvas_;
};

/**
 * Get the SVG element that contains this workspace.
 * @return {!Element} SVG element.
 */
Blockly.WorkspaceSvg.prototype.getParentSvg = function() {
  if (this.cachedParentSvg_) {
    return this.cachedParentSvg_;
  }
  var element = this.svgGroup_;
  while (element) {
    if (element.tagName == 'svg') {
      this.cachedParentSvg_ = element;
      return element;
    }
    element = element.parentNode;
  }
  return null;
};

/**
  * Get a flyout associated with this workspace, if one exists.
  * @return {?Blockly.Flyout} Flyout associated with this workspace.
  */
Blockly.WorkspaceSvg.prototype.getFlyout = function() {
  if (this.flyout_) {
    return this.flyout_;
  }
  if (this.toolbox_ && this.toolbox_.flyout_) {
    return this.toolbox_.flyout_;
  }
  return null;
};

/**
 * Translate this workspace to new coordinates.
 * @param {number} x Horizontal translation.
 * @param {number} y Vertical translation.
 */
Blockly.WorkspaceSvg.prototype.translate = function(x, y) {
  var translation = 'translate(' + x + ',' + y + ') ' +
      'scale(' + this.scale + ')';
  this.svgBlockCanvas_.setAttribute('transform', translation);
  this.svgBubbleCanvas_.setAttribute('transform', translation);
  if (this.dragSurface) {
    this.dragSurface.translateAndScaleGroup(x, y, this.scale);
  }
};

/**
 * Returns the horizontal offset of the workspace.
 * Intended for LTR/RTL compatibility in XML.
 * @return {number} Width.
 */
Blockly.WorkspaceSvg.prototype.getWidth = function() {
  var metrics = this.getMetrics();
  return metrics ? metrics.viewWidth / this.scale : 0;
};

/**
 * Toggles the visibility of the workspace.
 * Currently only intended for main workspace.
 * @param {boolean} isVisible True if workspace should be visible.
 */
Blockly.WorkspaceSvg.prototype.setVisible = function(isVisible) {
  this.getParentSvg().style.display = isVisible ? 'block' : 'none';
  if (this.toolbox_) {
    // Currently does not support toolboxes in mutators.
    this.toolbox_.HtmlDiv.style.display = isVisible ? 'block' : 'none';
  }
  if (isVisible) {
    this.render();
    if (this.toolbox_) {
      this.toolbox_.position();
    }
  } else {
    Blockly.hideChaff(true);
    Blockly.DropDownDiv.hideWithoutAnimation();
  }
};

/**
 * Render all blocks in workspace.
 */
Blockly.WorkspaceSvg.prototype.render = function() {
  // Generate list of all blocks.
  var blocks = this.getAllBlocks();
  // Render each block.
  for (var i = blocks.length - 1; i >= 0; i--) {
    blocks[i].render(false);
  }
};

/**
 * Turn the visual trace functionality on or off.
 * @param {boolean} armed True if the trace should be on.
 */
Blockly.WorkspaceSvg.prototype.traceOn = function(armed) {
  this.traceOn_ = armed;
  if (this.traceWrapper_) {
    Blockly.unbindEvent_(this.traceWrapper_);
    this.traceWrapper_ = null;
  }
  if (armed) {
    this.traceWrapper_ = Blockly.bindEvent_(this.svgBlockCanvas_,
        'blocklySelectChange', this, function() {this.traceOn_ = false; });
  }
};

/**
 * Highlight a block in the workspace.
 * @param {?string} id ID of block to find.
 */
Blockly.WorkspaceSvg.prototype.highlightBlock = function(id) {
  if (this.traceOn_ && Blockly.dragMode_ != Blockly.DRAG_NONE) {
    // The blocklySelectChange event normally prevents this, but sometimes
    // there is a race condition on fast-executing apps.
    this.traceOn(false);
  }
  if (!this.traceOn_) {
    return;
  }
  var block = null;
  if (id) {
    block = this.getBlockById(id);
    if (!block) {
      return;
    }
  }
  // Temporary turn off the listener for selection changes, so that we don't
  // trip the monitor for detecting user activity.
  this.traceOn(false);
  // Select the current block.
  if (block) {
    block.select();
  } else if (Blockly.selected) {
    Blockly.selected.unselect();
  }
  // Restore the monitor for user activity after the selection event has fired.
  var thisWorkspace = this;
  setTimeout(function() {thisWorkspace.traceOn(true);}, 1);
};

/**
 * Glow/unglow a block in the workspace.
 * @param {?string} id ID of block to find.
 * @param {boolean} isGlowingBlock Whether to glow the block.
 */
Blockly.WorkspaceSvg.prototype.glowBlock = function(id, isGlowingBlock) {
  var block = null;
  if (id) {
    block = this.getBlockById(id);
    if (!block) {
      throw 'Tried to glow block that does not exist.';
    }
  }
  block.setGlowBlock(isGlowingBlock);
};

/**
 * Glow/unglow a stack in the workspace.
 * @param {?string} id ID of block which starts the stack.
 * @param {boolean} isGlowingStack Whether to glow the stack.
 */
Blockly.WorkspaceSvg.prototype.glowStack = function(id, isGlowingStack) {
  var block = null;
  if (id) {
    block = this.getBlockById(id);
    if (!block) {
      throw 'Tried to glow stack on block that does not exist.';
    }
  }
  block.setGlowStack(isGlowingStack);
};

/**
 * Visually report a value associated with a block.
 * In Scratch, appears as a pop-up next to the block when a reporter block is clicked.
 * @param {?string} id ID of block to report associated value.
 * @param {?string} value String value to visually report.
 */
Blockly.WorkspaceSvg.prototype.reportValue = function(id, value) {
  var block = this.getBlockById(id);
  if (!block) {
    throw 'Tried to report value on block that does not exist.';
  }
  Blockly.DropDownDiv.hideWithoutAnimation();
  Blockly.DropDownDiv.clearContent();
  var contentDiv = Blockly.DropDownDiv.getContentDiv();
  var valueReportBox = goog.dom.createElement('div');
  valueReportBox.setAttribute('class', 'valueReportBox');
  valueReportBox.innerHTML = Blockly.encodeEntities(value);
  contentDiv.appendChild(valueReportBox);
  Blockly.DropDownDiv.setColour(
    Blockly.Colours.valueReportBackground,
    Blockly.Colours.valueReportBorder
  );
  Blockly.DropDownDiv.showPositionedByBlock(this, block);
};

/**
 * Paste the provided block onto the workspace.
 * @param {!Element} xmlBlock XML block element.
 */
Blockly.WorkspaceSvg.prototype.paste = function(xmlBlock) {
  if (!this.rendered) {
    return;
  }
  Blockly.terminateDrag_();  // Dragging while pasting?  No.
  Blockly.Events.disable();
  try {
    var block = Blockly.Xml.domToBlock(xmlBlock, this);
    // Move the duplicate to original position.
    var blockX = parseInt(xmlBlock.getAttribute('x'), 10);
    var blockY = parseInt(xmlBlock.getAttribute('y'), 10);
    if (!isNaN(blockX) && !isNaN(blockY)) {
      if (this.RTL) {
        blockX = -blockX;
      }
      // Offset block until not clobbering another block and not in connection
      // distance with neighbouring blocks.
      do {
        var collide = false;
        var allBlocks = this.getAllBlocks();
        for (var i = 0, otherBlock; otherBlock = allBlocks[i]; i++) {
          var otherXY = otherBlock.getRelativeToSurfaceXY();
          if (Math.abs(blockX - otherXY.x) <= 1 &&
              Math.abs(blockY - otherXY.y) <= 1) {
            collide = true;
            break;
          }
        }
        if (!collide) {
          // Check for blocks in snap range to any of its connections.
          var connections = block.getConnections_(false);
          for (var i = 0, connection; connection = connections[i]; i++) {
            var neighbour = connection.closest(Blockly.SNAP_RADIUS,
                new goog.math.Coordinate(blockX, blockY));
            if (neighbour.connection) {
              collide = true;
              break;
            }
          }
        }
        if (collide) {
          if (this.RTL) {
            blockX -= Blockly.SNAP_RADIUS;
          } else {
            blockX += Blockly.SNAP_RADIUS;
          }
          blockY += Blockly.SNAP_RADIUS * 2;
        }
      } while (collide);
      block.moveBy(blockX, blockY);
    }
  } finally {
    Blockly.Events.enable();
  }
  if (Blockly.Events.isEnabled() && !block.isShadow()) {
    Blockly.Events.fire(new Blockly.Events.Create(block));
  }
  block.select();
};

/**
 * Make a list of all the delete areas for this workspace.
 */
Blockly.WorkspaceSvg.prototype.recordDeleteAreas = function() {
  if (this.trashcan) {
    this.deleteAreaTrash_ = this.trashcan.getClientRect();
  } else {
    this.deleteAreaTrash_ = null;
  }
  if (this.flyout_) {
    this.deleteAreaToolbox_ = this.flyout_.getClientRect();
  } else if (this.toolbox_) {
    this.deleteAreaToolbox_ = this.toolbox_.getClientRect();
  } else {
    this.deleteAreaToolbox_ = null;
  }
};

/**
 * Is the mouse event over a delete area (toolbox or non-closing flyout)?
 * Opens or closes the trashcan and sets the cursor as a side effect.
 * @param {!Event} e Mouse move event.
 * @return {boolean} True if event is in a delete area.
 */
Blockly.WorkspaceSvg.prototype.isDeleteArea = function(e) {
  var xy = new goog.math.Coordinate(e.clientX, e.clientY);
  if (this.deleteAreaTrash_) {
    if (this.deleteAreaTrash_.contains(xy)) {
      this.trashcan.setOpen_(true);
      Blockly.Css.setCursor(Blockly.Css.Cursor.DELETE);
      return true;
    }
    this.trashcan.setOpen_(false);
  }
  if (this.deleteAreaToolbox_) {
    if (this.deleteAreaToolbox_.contains(xy)) {
      Blockly.Css.setCursor(Blockly.Css.Cursor.DELETE);
      return true;
    }
  }
  Blockly.Css.setCursor(Blockly.Css.Cursor.CLOSED);
  return false;
};

/**
 * Handle a mouse-down on SVG drawing surface.
 * @param {!Event} e Mouse down event.
 * @private
 */
Blockly.WorkspaceSvg.prototype.onMouseDown_ = function(e) {
  this.markFocused();
  if (Blockly.isTargetInput_(e)) {
    return;
  }
  Blockly.terminateDrag_();  // In case mouse-up event was lost.
  Blockly.hideChaff();
  Blockly.DropDownDiv.hide();
  var isTargetWorkspace = e.target && e.target.nodeName &&
      (e.target.nodeName.toLowerCase() == 'svg' ||
       e.target == this.svgBackground_);
  if (isTargetWorkspace && Blockly.selected && !this.options.readOnly) {
    // Clicking on the document clears the selection.
    Blockly.selected.unselect();
  }
  if (Blockly.isRightButton(e)) {
    // Right-click.
    this.showContextMenu_(e);
  } else if (this.scrollbar) {
    // If the workspace is editable, only allow scrolling when gripping empty
    // space.  Otherwise, allow scrolling when gripping anywhere.
    this.isScrolling = true;
    // Record the current mouse position.
    this.startDragMouseX = e.clientX;
    this.startDragMouseY = e.clientY;
    this.startDragMetrics = this.getMetrics();
    this.startScrollX = this.scrollX;
    this.startScrollY = this.scrollY;

    // If this is a touch event then bind to the mouseup so workspace drag mode
    // is turned off and double move events are not performed on a block.
    // See comment in inject.js Blockly.init_ as to why mouseup events are
    // bound to the document instead of the SVG's surface.
    if ('mouseup' in Blockly.bindEvent_.TOUCH_MAP) {
      Blockly.onTouchUpWrapper_ = Blockly.onTouchUpWrapper_ || [];
      Blockly.onTouchUpWrapper_ = Blockly.onTouchUpWrapper_.concat(
          Blockly.bindEvent_(document, 'mouseup', null, Blockly.onMouseUp_));
    }
    Blockly.onMouseMoveWrapper_ = Blockly.onMouseMoveWrapper_ || [];
    Blockly.onMouseMoveWrapper_ = Blockly.onMouseMoveWrapper_.concat(
        Blockly.bindEvent_(document, 'mousemove', null, Blockly.onMouseMove_));
  }
  // This event has been handled.  No need to bubble up to the document.
  e.stopPropagation();
  e.preventDefault();
};

/**
 * Start tracking a drag of an object on this workspace.
 * @param {!Event} e Mouse down event.
 * @param {!goog.math.Coordinate} xy Starting location of object.
 */
Blockly.WorkspaceSvg.prototype.startDrag = function(e, xy) {
  // Record the starting offset between the bubble's location and the mouse.
  var point = Blockly.mouseToSvg(e, this.getParentSvg(),
      this.getInverseScreenCTM());
  // Fix scale of mouse event.
  point.x /= this.scale;
  point.y /= this.scale;
  this.dragDeltaXY_ = goog.math.Coordinate.difference(xy, point);
};

/**
 * Track a drag of an object on this workspace.
 * @param {!Event} e Mouse move event.
 * @return {!goog.math.Coordinate} New location of object.
 */
Blockly.WorkspaceSvg.prototype.moveDrag = function(e) {
  var point = Blockly.mouseToSvg(e, this.getParentSvg(),
      this.getInverseScreenCTM());
  // Fix scale of mouse event.
  point.x /= this.scale;
  point.y /= this.scale;
  return goog.math.Coordinate.sum(this.dragDeltaXY_, point);
};

/**
 * Is the user currently dragging a block or scrolling the workspace?
 * @return {boolean} True if currently dragging or scrolling.
 */
Blockly.WorkspaceSvg.prototype.isDragging = function() {
  return Blockly.dragMode_ == Blockly.DRAG_FREE || this.isScrolling;
};

/**
 * Handle a mouse-wheel on SVG drawing surface.
 * @param {!Event} e Mouse wheel event.
 * @private
 */
Blockly.WorkspaceSvg.prototype.onMouseWheel_ = function(e) {
  // TODO: Remove terminateDrag and compensate for coordinate skew during zoom.
<<<<<<< HEAD
  if (e.ctrlKey) {
    // Pinch-to-zoom in Chrome only
    Blockly.terminateDrag_();
    var delta = e.deltaY > 0 ? -1 : 1;
    var position = Blockly.mouseToSvg(e, this.getParentSvg(),
      this.getInverseScreenCTM());
    this.zoom(position.x, position.y, delta);
  } else {
    // This is a regular mouse wheel event - scroll the workspace
    // First hide the WidgetDiv without animation
    // (mouse scroll makes field out of place with div)
    Blockly.WidgetDiv.hide(true);
    Blockly.DropDownDiv.hideWithoutAnimation();
    var x = this.scrollX - e.deltaX;
    var y = this.scrollY - e.deltaY;
    this.startDragMetrics = this.getMetrics();
    this.scroll(x, y);
  }
=======
  Blockly.terminateDrag_();
  var delta = e.deltaY > 0 ? -1 : 1;
  var position = Blockly.mouseToSvg(e, this.getParentSvg(),
      this.getInverseScreenCTM());
  this.zoom(position.x, position.y, delta);
>>>>>>> efc2ca3d
  e.preventDefault();
};

/**
 * Calculate the bounding box for the blocks on the workspace.
 *
 * @return {Object} Contains the position and size of the bounding box
 *   containing the blocks on the workspace.
 */
Blockly.WorkspaceSvg.prototype.getBlocksBoundingBox = function() {
  var topBlocks = this.getTopBlocks(false);
  // There are no blocks, return empty rectangle.
  if (!topBlocks.length) {
    return {x: 0, y: 0, width: 0, height: 0};
  }

  // Initialize boundary using the first block.
  var boundary = topBlocks[0].getBoundingRectangle();

  // Start at 1 since the 0th block was used for initialization
  for (var i = 1; i < topBlocks.length; i++) {
    var blockBoundary = topBlocks[i].getBoundingRectangle();
    if (blockBoundary.topLeft.x < boundary.topLeft.x) {
      boundary.topLeft.x = blockBoundary.topLeft.x;
    }
    if (blockBoundary.bottomRight.x > boundary.bottomRight.x) {
      boundary.bottomRight.x = blockBoundary.bottomRight.x;
    }
    if (blockBoundary.topLeft.y < boundary.topLeft.y) {
      boundary.topLeft.y = blockBoundary.topLeft.y;
    }
    if (blockBoundary.bottomRight.y > boundary.bottomRight.y) {
      boundary.bottomRight.y = blockBoundary.bottomRight.y;
    }
  }
  return {
    x: boundary.topLeft.x,
    y: boundary.topLeft.y,
    width: boundary.bottomRight.x - boundary.topLeft.x,
    height: boundary.bottomRight.y - boundary.topLeft.y
  };
};

/**
 * Clean up the workspace by ordering all the blocks in a column.
 * @private
 */
Blockly.WorkspaceSvg.prototype.cleanUp_ = function() {
  Blockly.Events.setGroup(true);
  var topBlocks = this.getTopBlocks(true);
  var cursorY = 0;
  for (var i = 0, block; block = topBlocks[i]; i++) {
    var xy = block.getRelativeToSurfaceXY();
    block.moveBy(-xy.x, cursorY - xy.y);
    block.snapToGrid();
    cursorY = block.getRelativeToSurfaceXY().y +
        block.getHeightWidth().height + Blockly.BlockSvg.MIN_BLOCK_Y;
  }
  Blockly.Events.setGroup(false);
  // Fire an event to allow scrollbars to resize.
  Blockly.resizeSvgContents(this);
};

/**
 * Show the context menu for the workspace.
 * @param {!Event} e Mouse event.
 * @private
 */
Blockly.WorkspaceSvg.prototype.showContextMenu_ = function(e) {
  if (this.options.readOnly || this.isFlyout) {
    return;
  }
  var menuOptions = [];
  var topBlocks = this.getTopBlocks(true);
  var eventGroup = Blockly.genUid();

  // Options to undo/redo previous action.
  var undoOption = {};
  undoOption.text = Blockly.Msg.UNDO;
  undoOption.enabled = this.undoStack_.length > 0;
  undoOption.callback = this.undo.bind(this, false);
  menuOptions.push(undoOption);
  var redoOption = {};
  redoOption.text = Blockly.Msg.REDO;
  redoOption.enabled = this.redoStack_.length > 0;
  redoOption.callback = this.undo.bind(this, true);
  menuOptions.push(redoOption);

  // Option to clean up blocks.
  if (this.scrollbar) {
    var cleanOption = {};
    cleanOption.text = Blockly.Msg.CLEAN_UP;
    cleanOption.enabled = topBlocks.length > 1;
    cleanOption.callback = this.cleanUp_.bind(this);
    menuOptions.push(cleanOption);
  }

  // Add a little animation to collapsing and expanding.
  var DELAY = 10;
  if (this.options.collapse) {
    var hasCollapsedBlocks = false;
    var hasExpandedBlocks = false;
    for (var i = 0; i < topBlocks.length; i++) {
      var block = topBlocks[i];
      while (block) {
        if (block.isCollapsed()) {
          hasCollapsedBlocks = true;
        } else {
          hasExpandedBlocks = true;
        }
        block = block.getNextBlock();
      }
    }

    /**
     * Option to collapse or expand top blocks.
     * @param {boolean} shouldCollapse Whether a block should collapse.
     * @private
     */
    var toggleOption = function(shouldCollapse) {
      var ms = 0;
      for (var i = 0; i < topBlocks.length; i++) {
        var block = topBlocks[i];
        while (block) {
          setTimeout(block.setCollapsed.bind(block, shouldCollapse), ms);
          block = block.getNextBlock();
          ms += DELAY;
        }
      }
    };

    // Option to collapse top blocks.
    var collapseOption = {enabled: hasExpandedBlocks};
    collapseOption.text = Blockly.Msg.COLLAPSE_ALL;
    collapseOption.callback = function() {
      toggleOption(true);
    };
    menuOptions.push(collapseOption);

    // Option to expand top blocks.
    var expandOption = {enabled: hasCollapsedBlocks};
    expandOption.text = Blockly.Msg.EXPAND_ALL;
    expandOption.callback = function() {
      toggleOption(false);
    };
    menuOptions.push(expandOption);
  }

  // Option to delete all blocks.
  // Count the number of blocks that are deletable.
  var deleteList = [];
  function addDeletableBlocks(block) {
    if (block.isDeletable()) {
      deleteList = deleteList.concat(block.getDescendants());
    } else {
      var children = block.getChildren();
      for (var i = 0; i < children.length; i++) {
        addDeletableBlocks(children[i]);
      }
    }
  }
  for (var i = 0; i < topBlocks.length; i++) {
    addDeletableBlocks(topBlocks[i]);
  }
  // Scratch-specific: don't count shadow blocks in delete count
  var deleteCount = 0;
  for (var i = 0; i < deleteList.length; i++) {
    if (!deleteList[i].isShadow()) {
      deleteCount++;
    }
  }
  function deleteNext() {
    Blockly.Events.setGroup(eventGroup);
    var block = deleteList.shift();
    if (block) {
      if (block.workspace) {
        block.dispose(false, true);
        setTimeout(deleteNext, DELAY);
      } else {
        deleteNext();
      }
    }
    Blockly.Events.setGroup(false);
  }

  var deleteOption = {
    text: deleteCount == 1 ? Blockly.Msg.DELETE_BLOCK :
        Blockly.Msg.DELETE_X_BLOCKS.replace('%1', String(deleteCount)),
    enabled: deleteCount > 0,
    callback: function() {
      if (deleteCount < 2 ||
          window.confirm(Blockly.Msg.DELETE_ALL_BLOCKS.replace('%1',
          String(deleteCount)))) {
        deleteNext();
      }
    }
  };
  menuOptions.push(deleteOption);

  Blockly.ContextMenu.show(e, menuOptions, this.RTL);
};

/**
 * Load an audio file.  Cache it, ready for instantaneous playing.
 * @param {!Array.<string>} filenames List of file types in decreasing order of
 *   preference (i.e. increasing size).  E.g. ['media/go.mp3', 'media/go.wav']
 *   Filenames include path from Blockly's root.  File extensions matter.
 * @param {string} name Name of sound.
 * @private
 */
Blockly.WorkspaceSvg.prototype.loadAudio_ = function(filenames, name) {
  if (!filenames.length) {
    return;
  }
  try {
    var audioTest = new window['Audio']();
  } catch(e) {
    // No browser support for Audio.
    // IE can throw an error even if the Audio object exists.
    return;
  }
  var sound;
  for (var i = 0; i < filenames.length; i++) {
    var filename = filenames[i];
    var ext = filename.match(/\.(\w+)$/);
    if (ext && audioTest.canPlayType('audio/' + ext[1])) {
      // Found an audio format we can play.
      sound = new window['Audio'](filename);
      break;
    }
  }
  if (sound && sound.play) {
    this.SOUNDS_[name] = sound;
  }
};

/**
 * Preload all the audio files so that they play quickly when asked for.
 * @private
 */
Blockly.WorkspaceSvg.prototype.preloadAudio_ = function() {
  for (var name in this.SOUNDS_) {
    var sound = this.SOUNDS_[name];
    sound.volume = .01;
    sound.play();
    sound.pause();
    // iOS can only process one sound at a time.  Trying to load more than one
    // corrupts the earlier ones.  Just load one and leave the others uncached.
    if (goog.userAgent.IPAD || goog.userAgent.IPHONE) {
      break;
    }
  }
};

/**
 * Play an audio file at specified value.  If volume is not specified,
 * use full volume (1).
 * @param {string} name Name of sound.
 * @param {number=} opt_volume Volume of sound (0-1).
 */
Blockly.WorkspaceSvg.prototype.playAudio = function(name, opt_volume) {
  // Send a UI event in case we wish to play the sound externally
  var event = new Blockly.Events.Ui(null, 'sound', null, name);
  event.workspaceId = this.id;
  Blockly.Events.fire(event);
  var sound = this.SOUNDS_[name];
  if (sound) {
    // Don't play one sound on top of another.
    var now = new Date;
    if (now - this.lastSound_ < Blockly.SOUND_LIMIT) {
      return;
    }
    this.lastSound_ = now;
    var mySound;
    var ie9 = goog.userAgent.DOCUMENT_MODE &&
              goog.userAgent.DOCUMENT_MODE === 9;
    if (ie9 || goog.userAgent.IPAD || goog.userAgent.ANDROID) {
      // Creating a new audio node causes lag in IE9, Android and iPad. Android
      // and IE9 refetch the file from the server, iPad uses a singleton audio
      // node which must be deleted and recreated for each new audio tag.
      mySound = sound;
    } else {
      mySound = sound.cloneNode();
    }
    mySound.volume = (opt_volume === undefined ? 1 : opt_volume);
    mySound.play();
  } else if (this.options.parentWorkspace) {
    // Maybe a workspace on a lower level knows about this sound.
    this.options.parentWorkspace.playAudio(name, opt_volume);
  }
};

/**
 * Modify the block tree on the existing toolbox.
 * @param {Node|string} tree DOM tree of blocks, or text representation of same.
 */
Blockly.WorkspaceSvg.prototype.updateToolbox = function(tree) {
  tree = Blockly.Options.parseToolboxTree(tree);
  if (!tree) {
    if (this.options.languageTree) {
      throw 'Can\'t nullify an existing toolbox.';
    }
    return;  // No change (null to null).
  }
  if (!this.options.languageTree) {
    throw 'Existing toolbox is null.  Can\'t create new toolbox.';
  }
  if (tree.getElementsByTagName('category').length) {
    if (!this.toolbox_) {
      throw 'Existing toolbox has no categories.  Can\'t change mode.';
    }
    this.options.languageTree = tree;
    this.toolbox_.populate_(tree);
    this.toolbox_.addColour_();
  } else {
    if (!this.flyout_) {
      throw 'Existing toolbox has categories.  Can\'t change mode.';
    }
    this.options.languageTree = tree;
    this.flyout_.show(tree.childNodes);
  }
};

/**
 * Mark this workspace as the currently focused main workspace.
 */
Blockly.WorkspaceSvg.prototype.markFocused = function() {
  if (this.options.parentWorkspace) {
    this.options.parentWorkspace.markFocused();
  } else {
    Blockly.mainWorkspace = this;
  }
};

/**
 * Zooming the blocks centered in (x, y) coordinate with zooming in or out.
 * @param {number} x X coordinate of center.
 * @param {number} y Y coordinate of center.
 * @param {number} type Type of zooming (-1 zooming out and 1 zooming in).
 */
Blockly.WorkspaceSvg.prototype.zoom = function(x, y, type) {
  var speed = this.options.zoomOptions.scaleSpeed;
  var metrics = this.getMetrics();
  var center = this.getParentSvg().createSVGPoint();
  center.x = x;
  center.y = y;
  center = center.matrixTransform(this.getCanvas().getCTM().inverse());
  x = center.x;
  y = center.y;
  var canvas = this.getCanvas();
  // Scale factor.
  var scaleChange = (type == 1) ? speed : 1 / speed;
  // Clamp scale within valid range.
  var newScale = this.scale * scaleChange;
  if (newScale > this.options.zoomOptions.maxScale) {
    scaleChange = this.options.zoomOptions.maxScale / this.scale;
  } else if (newScale < this.options.zoomOptions.minScale) {
    scaleChange = this.options.zoomOptions.minScale / this.scale;
  }
  if (this.scale == newScale) {
    return;  // No change in zoom.
  }
  if (this.scrollbar) {
    var matrix = canvas.getCTM()
        .translate(x * (1 - scaleChange), y * (1 - scaleChange))
        .scale(scaleChange);
    // newScale and matrix.a should be identical (within a rounding error).
    this.scrollX = matrix.e - metrics.absoluteLeft;
    this.scrollY = matrix.f - metrics.absoluteTop;
  }
  this.setScale(newScale);
  // Hide the WidgetDiv without animation (zoom makes field out of place with div)
  Blockly.WidgetDiv.hide(true);
  Blockly.DropDownDiv.hideWithoutAnimation();
};

/**
 * Zooming the blocks centered in the center of view with zooming in or out.
 * @param {number} type Type of zooming (-1 zooming out and 1 zooming in).
 */
Blockly.WorkspaceSvg.prototype.zoomCenter = function(type) {
  var metrics = this.getMetrics();
  var x = metrics.viewWidth / 2;
  var y = metrics.viewHeight / 2;
  this.zoom(x, y, type);
};

/**
 * Zoom the blocks to fit in the workspace if possible.
 */
Blockly.WorkspaceSvg.prototype.zoomToFit = function() {
  var metrics = this.getMetrics();
  var blocksBox = this.getBlocksBoundingBox();
  var blocksWidth = blocksBox.width;
  var blocksHeight = blocksBox.height;
  if (!blocksWidth) {
    return;  // Prevents zooming to infinity.
  }
  var workspaceWidth = metrics.viewWidth;
  var workspaceHeight = metrics.viewHeight;
  if (this.flyout_) {
    workspaceWidth -= this.flyout_.width_;
  }
  if (!this.scrollbar) {
    // Orgin point of 0,0 is fixed, blocks will not scroll to center.
    blocksWidth += metrics.contentLeft;
    blocksHeight += metrics.contentTop;
  }
  var ratioX = workspaceWidth / blocksWidth;
  var ratioY = workspaceHeight / blocksHeight;
  this.setScale(Math.min(ratioX, ratioY));
  this.scrollCenter();
};

/**
 * Center the workspace.
 */
Blockly.WorkspaceSvg.prototype.scrollCenter = function() {
  if (!this.scrollbar) {
    // Can't center a non-scrolling workspace.
    return;
  }
  // Hide the WidgetDiv without animation (zoom makes field out of place with div)
  Blockly.WidgetDiv.hide(true);
  Blockly.DropDownDiv.hideWithoutAnimation();
  Blockly.hideChaff(false);
  var metrics = this.getMetrics();
  var x = (metrics.contentWidth - metrics.viewWidth) / 2;
  if (this.flyout_) {
    x -= this.flyout_.width_ / 2;
  }
  var y = (metrics.contentHeight - metrics.viewHeight) / 2;
  this.scrollbar.set(x, y);
};

/**
 * Set the workspace's zoom factor.
 * @param {number} newScale Zoom factor.
 */
Blockly.WorkspaceSvg.prototype.setScale = function(newScale) {
  if (this.options.zoomOptions.maxScale &&
      newScale > this.options.zoomOptions.maxScale) {
    newScale = this.options.zoomOptions.maxScale;
  } else if (this.options.zoomOptions.minScale &&
      newScale < this.options.zoomOptions.minScale) {
    newScale = this.options.zoomOptions.minScale;
  }
  this.scale = newScale;
  this.updateGridPattern_();
  // Hide the WidgetDiv without animation (zoom makes field out of place with div)
  Blockly.WidgetDiv.hide(true);
  Blockly.DropDownDiv.hideWithoutAnimation();
  if (this.scrollbar) {
    this.scrollbar.resize();
  } else {
    this.translate(this.scrollX, this.scrollY);
  }
  Blockly.hideChaff(false);
  if (this.flyout_) {
    // No toolbox, resize flyout.
    this.flyout_.reflow();
  }
};

/**
 * Scroll the workspace by a specified amount, keeping in the bounds.
 * Be sure to set this.startDragMetrics with cached metrics before calling.
 * @param {number} x Target X to scroll to
 * @param {number} y Target Y to scroll to
 */
Blockly.WorkspaceSvg.prototype.scroll = function(x, y) {
  var metrics = this.startDragMetrics; // Cached values
  x = Math.min(x, -metrics.contentLeft);
  y = Math.min(y, -metrics.contentTop);
  x = Math.max(x, metrics.viewWidth - metrics.contentLeft -
               metrics.contentWidth);
  y = Math.max(y, metrics.viewHeight - metrics.contentTop -
               metrics.contentHeight);
   // When the workspace starts scrolling, hide the WidgetDiv without animation.
   // This is to prevent a dispoal animation from happening in the wrong location.
  Blockly.WidgetDiv.hide(true);
  Blockly.DropDownDiv.hideWithoutAnimation();
  // Move the scrollbars and the page will scroll automatically.
  this.scrollbar.set(-x - metrics.contentLeft,
                     -y - metrics.contentTop);
};

/**
 * Updates the grid pattern.
 * @private
 */
Blockly.WorkspaceSvg.prototype.updateGridPattern_ = function() {
  if (!this.options.gridPattern) {
    return;  // No grid.
  }
  // MSIE freaks if it sees a 0x0 pattern, so set empty patterns to 100x100.
  var safeSpacing = (this.options.gridOptions['spacing'] * this.scale) || 100;
  this.options.gridPattern.setAttribute('width', safeSpacing);
  this.options.gridPattern.setAttribute('height', safeSpacing);
  var half = Math.floor(this.options.gridOptions['spacing'] / 2) + 0.5;
  var start = half - this.options.gridOptions['length'] / 2;
  var end = half + this.options.gridOptions['length'] / 2;
  var line1 = this.options.gridPattern.firstChild;
  var line2 = line1 && line1.nextSibling;
  half *= this.scale;
  start *= this.scale;
  end *= this.scale;
  if (line1) {
    line1.setAttribute('stroke-width', this.scale);
    line1.setAttribute('x1', start);
    line1.setAttribute('y1', half);
    line1.setAttribute('x2', end);
    line1.setAttribute('y2', half);
  }
  if (line2) {
    line2.setAttribute('stroke-width', this.scale);
    line2.setAttribute('x1', half);
    line2.setAttribute('y1', start);
    line2.setAttribute('x2', half);
    line2.setAttribute('y2', end);
  }
};

// Export symbols that would otherwise be renamed by Closure compiler.
Blockly.WorkspaceSvg.prototype['setVisible'] =
    Blockly.WorkspaceSvg.prototype.setVisible;<|MERGE_RESOLUTION|>--- conflicted
+++ resolved
@@ -28,10 +28,7 @@
 
 // TODO(scr): Fix circular dependencies
 //goog.require('Blockly.BlockSvg');
-<<<<<<< HEAD
 goog.require('Blockly.Colours');
-=======
->>>>>>> efc2ca3d
 goog.require('Blockly.ConnectionDB');
 goog.require('Blockly.DropDownDiv');
 goog.require('Blockly.Events');
@@ -845,7 +842,6 @@
  */
 Blockly.WorkspaceSvg.prototype.onMouseWheel_ = function(e) {
   // TODO: Remove terminateDrag and compensate for coordinate skew during zoom.
-<<<<<<< HEAD
   if (e.ctrlKey) {
     // Pinch-to-zoom in Chrome only
     Blockly.terminateDrag_();
@@ -864,13 +860,6 @@
     this.startDragMetrics = this.getMetrics();
     this.scroll(x, y);
   }
-=======
-  Blockly.terminateDrag_();
-  var delta = e.deltaY > 0 ? -1 : 1;
-  var position = Blockly.mouseToSvg(e, this.getParentSvg(),
-      this.getInverseScreenCTM());
-  this.zoom(position.x, position.y, delta);
->>>>>>> efc2ca3d
   e.preventDefault();
 };
 
