/**
 * @license
 * Visual Blocks Editor
 *
 * Copyright 2011 Google Inc.
 * https://developers.google.com/blockly/
 *
 * Licensed under the Apache License, Version 2.0 (the "License");
 * you may not use this file except in compliance with the License.
 * You may obtain a copy of the License at
 *
 *   http://www.apache.org/licenses/LICENSE-2.0
 *
 * Unless required by applicable law or agreed to in writing, software
 * distributed under the License is distributed on an "AS IS" BASIS,
 * WITHOUT WARRANTIES OR CONDITIONS OF ANY KIND, either express or implied.
 * See the License for the specific language governing permissions and
 * limitations under the License.
 */

/**
 * @fileoverview Library for creating scrollbars.
 * @author fraser@google.com (Neil Fraser)
 */
'use strict';

goog.provide('Blockly.Scrollbar');
goog.provide('Blockly.ScrollbarPair');

goog.require('goog.dom');
goog.require('goog.events');


/**
 * Class for a pair of scrollbars.  Horizontal and vertical.
 * @param {!Blockly.Workspace} workspace Workspace to bind the scrollbars to.
 * @constructor
 */
Blockly.ScrollbarPair = function(workspace) {
  this.workspace_ = workspace;
  this.hScroll = new Blockly.Scrollbar(workspace, true, true);
  this.vScroll = new Blockly.Scrollbar(workspace, false, true);
  this.corner_ = Blockly.createSvgElement('rect',
      {'height': Blockly.Scrollbar.scrollbarThickness,
      'width': Blockly.Scrollbar.scrollbarThickness,
      'class': 'blocklyScrollbarBackground'}, null);
  Blockly.Scrollbar.insertAfter_(this.corner_, workspace.getBubbleCanvas());
};

/**
 * Previously recorded metrics from the workspace.
 * @type {Object}
 * @private
 */
Blockly.ScrollbarPair.prototype.oldHostMetrics_ = null;

/**
 * Dispose of this pair of scrollbars.
 * Unlink from all DOM elements to prevent memory leaks.
 */
Blockly.ScrollbarPair.prototype.dispose = function() {
  goog.dom.removeNode(this.corner_);
  this.corner_ = null;
  this.workspace_ = null;
  this.oldHostMetrics_ = null;
  this.hScroll.dispose();
  this.hScroll = null;
  this.vScroll.dispose();
  this.vScroll = null;
};

/**
 * Recalculate both of the scrollbars' locations and lengths.
 * Also reposition the corner rectangle.
 */
Blockly.ScrollbarPair.prototype.resize = function() {
  // Look up the host metrics once, and use for both scrollbars.
  var hostMetrics = this.workspace_.getMetrics();
  if (!hostMetrics) {
    // Host element is likely not visible.
    return;
  }

  // Only change the scrollbars if there has been a change in metrics.
  var resizeH = false;
  var resizeV = false;
  if (!this.oldHostMetrics_ ||
      this.oldHostMetrics_.viewWidth != hostMetrics.viewWidth ||
      this.oldHostMetrics_.viewHeight != hostMetrics.viewHeight ||
      this.oldHostMetrics_.absoluteTop != hostMetrics.absoluteTop ||
      this.oldHostMetrics_.absoluteLeft != hostMetrics.absoluteLeft) {
    // The window has been resized or repositioned.
    resizeH = true;
    resizeV = true;
  } else {
    // Has the content been resized or moved?
    if (!this.oldHostMetrics_ ||
        this.oldHostMetrics_.contentWidth != hostMetrics.contentWidth ||
        this.oldHostMetrics_.viewLeft != hostMetrics.viewLeft ||
        this.oldHostMetrics_.contentLeft != hostMetrics.contentLeft) {
      resizeH = true;
    }
    if (!this.oldHostMetrics_ ||
        this.oldHostMetrics_.contentHeight != hostMetrics.contentHeight ||
        this.oldHostMetrics_.viewTop != hostMetrics.viewTop ||
        this.oldHostMetrics_.contentTop != hostMetrics.contentTop) {
      resizeV = true;
    }
  }
  if (resizeH) {
    this.hScroll.resize(hostMetrics);
  }
  if (resizeV) {
    this.vScroll.resize(hostMetrics);
  }

  // Reposition the corner square.
  if (!this.oldHostMetrics_ ||
      this.oldHostMetrics_.viewWidth != hostMetrics.viewWidth ||
      this.oldHostMetrics_.absoluteLeft != hostMetrics.absoluteLeft) {
    this.corner_.setAttribute('x', this.vScroll.xCoordinate);
  }
  if (!this.oldHostMetrics_ ||
      this.oldHostMetrics_.viewHeight != hostMetrics.viewHeight ||
      this.oldHostMetrics_.absoluteTop != hostMetrics.absoluteTop) {
    this.corner_.setAttribute('y', this.hScroll.yCoordinate);
  }

  // Cache the current metrics to potentially short-cut the next resize event.
  this.oldHostMetrics_ = hostMetrics;
};

/**
 * Set the sliders of both scrollbars to be at a certain position.
 * @param {number} x Horizontal scroll value.
 * @param {number} y Vertical scroll value.
 */
Blockly.ScrollbarPair.prototype.set = function(x, y) {
  // This function is equivalent to:
  //   this.hScroll.set(x);
  //   this.vScroll.set(y);
  // However, that calls setMetrics twice which causes a chain of
  // getAttribute->setAttribute->getAttribute resulting in an extra layout pass.
  // Combining them speeds up rendering.
  var xyRatio = {};

  var hKnobValue = x * this.hScroll.ratio_;
  var vKnobValue = y * this.vScroll.ratio_;

  var hBarLength =
      parseFloat(this.hScroll.svgBackground_.getAttribute('width'));
  var vBarLength =
      parseFloat(this.vScroll.svgBackground_.getAttribute('height'));

  xyRatio.x = this.getRatio_(hKnobValue, hBarLength);
  xyRatio.y = this.getRatio_(vKnobValue, vBarLength);

  this.workspace_.setMetrics(xyRatio);
  this.hScroll.svgKnob_.setAttribute('x', hKnobValue);
  this.vScroll.svgKnob_.setAttribute('y', vKnobValue);
};

/**
 * Helper to calculate the ratio of knob value to bar length.
 * @param {number} knobValue The value of the knob.
 * @param {number} barLength The length of the scroll bar.
 * @return {number} Ratio.
 * @private
 */
Blockly.ScrollbarPair.prototype.getRatio_ = function(knobValue, barLength) {
  var ratio = knobValue / barLength;
  if (isNaN(ratio)) {
    return 0;
  }
  return ratio;
};

// --------------------------------------------------------------------

/**
 * Class for a pure SVG scrollbar.
 * This technique offers a scrollbar that is guaranteed to work, but may not
 * look or behave like the system's scrollbars.
 * @param {!Blockly.Workspace} workspace Workspace to bind the scrollbar to.
 * @param {boolean} horizontal True if horizontal, false if vertical.
 * @param {boolean=} opt_pair True if scrollbar is part of a horiz/vert pair.
 * @constructor
 */
Blockly.Scrollbar = function(workspace, horizontal, opt_pair) {
  this.workspace_ = workspace;
  this.pair_ = opt_pair || false;
  this.horizontal_ = horizontal;

  this.createDom_();

  if (horizontal) {
    this.svgBackground_.setAttribute('height',
        Blockly.Scrollbar.scrollbarThickness);
    this.svgKnob_.setAttribute('height',
        Blockly.Scrollbar.scrollbarThickness - 5);
    this.svgKnob_.setAttribute('y', 2.5);
  } else {
    this.svgBackground_.setAttribute('width',
        Blockly.Scrollbar.scrollbarThickness);
    this.svgKnob_.setAttribute('width',
        Blockly.Scrollbar.scrollbarThickness - 5);
    this.svgKnob_.setAttribute('x', 2.5);
  }
  var scrollbar = this;
  this.onMouseDownBarWrapper_ = Blockly.bindEvent_(this.svgBackground_,
      'mousedown', scrollbar, scrollbar.onMouseDownBar_);
  this.onMouseDownKnobWrapper_ = Blockly.bindEvent_(this.svgKnob_,
      'mousedown', scrollbar, scrollbar.onMouseDownKnob_);
};

/**
 * Width of vertical scrollbar or height of horizontal scrollbar.
 * Increase the size of scrollbars on touch devices.
 * Don't define if there is no document object (e.g. node.js).
 */
Blockly.Scrollbar.scrollbarThickness = 15;
if (goog.events.BrowserFeature.TOUCH_ENABLED) {
  Blockly.Scrollbar.scrollbarThickness = 25;
}

/**
 * Dispose of this scrollbar.
 * Unlink from all DOM elements to prevent memory leaks.
 */
Blockly.Scrollbar.prototype.dispose = function() {
  this.onMouseUpKnob_();
  Blockly.unbindEvent_(this.onMouseDownBarWrapper_);
  this.onMouseDownBarWrapper_ = null;
  Blockly.unbindEvent_(this.onMouseDownKnobWrapper_);
  this.onMouseDownKnobWrapper_ = null;

  goog.dom.removeNode(this.svgGroup_);
  this.svgGroup_ = null;
  this.svgBackground_ = null;
  this.svgKnob_ = null;
  this.workspace_ = null;
};

/**
 * Recalculate the scrollbar's location and its length.
 * @param {Object=} opt_metrics A data structure of from the describing all the
 * required dimensions.  If not provided, it will be fetched from the host
 * object.
 */
Blockly.Scrollbar.prototype.resize = function(opt_metrics) {
  // Determine the location, height and width of the host element.
  var hostMetrics = opt_metrics;
  if (!hostMetrics) {
    hostMetrics = this.workspace_.getMetrics();
    if (!hostMetrics) {
      // Host element is likely not visible.
      return;
    }
  }
  /* hostMetrics is an object with the following properties.
   * .viewHeight: Height of the visible rectangle,
   * .viewWidth: Width of the visible rectangle,
   * .contentHeight: Height of the contents,
   * .contentWidth: Width of the content,
   * .viewTop: Offset of top edge of visible rectangle from parent,
   * .viewLeft: Offset of left edge of visible rectangle from parent,
   * .contentTop: Offset of the top-most content from the y=0 coordinate,
   * .contentLeft: Offset of the left-most content from the x=0 coordinate,
   * .absoluteTop: Top-edge of view.
   * .absoluteLeft: Left-edge of view.
   */
  if (this.horizontal_) {
    this.resizeHorizontal_(hostMetrics);
  } else {
    this.resizeVertical_(hostMetrics);
  }
  // Resizing may have caused some scrolling.
  this.onScroll_();
};

/**
 * Recalculate a horizontal scrollbar's location and length.
 * @param {!Object} hostMetrics A data structure describing all the
<<<<<<< HEAD
 * required dimensions, possibly fetched from the host
 * object.
=======
 *     required dimensions, possibly fetched from the host object.
>>>>>>> 6c0bf9f9
 * @private
 */
Blockly.Scrollbar.prototype.resizeHorizontal_ = function(hostMetrics) {
  var outerLength = hostMetrics.viewWidth - 1;
  if (this.pair_) {
    // Shorten the scrollbar to make room for the corner square.
    outerLength -= Blockly.Scrollbar.scrollbarThickness;
  } else {
    // Only show the scrollbar if needed.
    // Ideally this would also apply to scrollbar pairs, but that's a bigger
    // headache (due to interactions with the corner square).
    this.setVisible(outerLength < hostMetrics.contentWidth);
  }
  this.ratio_ = outerLength / hostMetrics.contentWidth;
  if (this.ratio_ === -Infinity || this.ratio_ === Infinity ||
      isNaN(this.ratio_)) {
    this.ratio_ = 0;
  }
  var innerLength = hostMetrics.viewWidth * this.ratio_;
  var innerOffset = (hostMetrics.viewLeft - hostMetrics.contentLeft) *
      this.ratio_;
  this.svgKnob_.setAttribute('width', Math.max(0, innerLength));
  this.xCoordinate = hostMetrics.absoluteLeft + 0.5;
  if (this.pair_ && this.workspace_.RTL) {
<<<<<<< HEAD
    this.xCoordinate += Blockly.Scrollbar.scrollbarThickness;
  }
  // Horizontal toolbar should always be just above the bottom of the workspace.
=======
    this.xCoordinate += hostMetrics.absoluteLeft +
        Blockly.Scrollbar.scrollbarThickness;
  }
>>>>>>> 6c0bf9f9
  this.yCoordinate = hostMetrics.absoluteTop + hostMetrics.viewHeight -
      Blockly.Scrollbar.scrollbarThickness - 0.5;
  this.svgGroup_.setAttribute('transform',
      'translate(' + this.xCoordinate + ',' + this.yCoordinate + ')');
  this.svgBackground_.setAttribute('width', Math.max(0, outerLength));
  this.svgKnob_.setAttribute('x', this.constrainKnob_(innerOffset));
};

/**
 * Recalculate a vertical scrollbar's location and length.
 * @param {!Object} hostMetrics A data structure describing all the
<<<<<<< HEAD
 * required dimensions, possibly fetched from the host
 * object.
=======
 *     required dimensions, possibly fetched from the host object.
>>>>>>> 6c0bf9f9
 * @private
 */
Blockly.Scrollbar.prototype.resizeVertical_ = function(hostMetrics) {
  var outerLength = hostMetrics.viewHeight - 1;
  if (this.pair_) {
    // Shorten the scrollbar to make room for the corner square.
    outerLength -= Blockly.Scrollbar.scrollbarThickness;
  } else {
    // Only show the scrollbar if needed.
    this.setVisible(outerLength < hostMetrics.contentHeight);
  }
  this.ratio_ = outerLength / hostMetrics.contentHeight;
  if (this.ratio_ === -Infinity || this.ratio_ === Infinity ||
      isNaN(this.ratio_)) {
    this.ratio_ = 0;
  }
  var innerLength = hostMetrics.viewHeight * this.ratio_;
  var innerOffset = (hostMetrics.viewTop - hostMetrics.contentTop) *
      this.ratio_;
  this.svgKnob_.setAttribute('height', Math.max(0, innerLength));
  this.xCoordinate = hostMetrics.absoluteLeft + 0.5;
  if (!this.workspace_.RTL) {
    this.xCoordinate += hostMetrics.viewWidth -
        Blockly.Scrollbar.scrollbarThickness - 1;
  }
  this.yCoordinate = hostMetrics.absoluteTop + 0.5;
  this.svgGroup_.setAttribute('transform',
      'translate(' + this.xCoordinate + ',' + this.yCoordinate + ')');
  this.svgBackground_.setAttribute('height', Math.max(0, outerLength));
  this.svgKnob_.setAttribute('y', this.constrainKnob_(innerOffset));
};

/**
 * Create all the DOM elements required for a scrollbar.
 * The resulting widget is not sized.
 * @private
 */
Blockly.Scrollbar.prototype.createDom_ = function() {
  /* Create the following DOM:
  <g class="blocklyScrollbarHorizontal">
    <rect class="blocklyScrollbarBackground" />
    <rect class="blocklyScrollbarKnob" rx="8" ry="8" />
  </g>
  */
  var className = 'blocklyScrollbar' +
      (this.horizontal_ ? 'Horizontal' : 'Vertical');
  this.svgGroup_ = Blockly.createSvgElement('g', {'class': className}, null);
  this.svgBackground_ = Blockly.createSvgElement('rect',
      {'class': 'blocklyScrollbarBackground'}, this.svgGroup_);
  var radius = Math.floor((Blockly.Scrollbar.scrollbarThickness - 5) / 2);
  this.svgKnob_ = Blockly.createSvgElement('rect',
      {'class': 'blocklyScrollbarKnob', 'rx': radius, 'ry': radius},
      this.svgGroup_);
  Blockly.Scrollbar.insertAfter_(this.svgGroup_,
                                 this.workspace_.getBubbleCanvas());
};

/**
 * Is the scrollbar visible.  Non-paired scrollbars disappear when they aren't
 * needed.
 * @return {boolean} True if visible.
 */
Blockly.Scrollbar.prototype.isVisible = function() {
  return this.svgGroup_.getAttribute('display') != 'none';
};

/**
 * Set whether the scrollbar is visible.
 * Only applies to non-paired scrollbars.
 * @param {boolean} visible True if visible.
 */
Blockly.Scrollbar.prototype.setVisible = function(visible) {
  if (visible == this.isVisible()) {
    return;
  }
  // Ideally this would also apply to scrollbar pairs, but that's a bigger
  // headache (due to interactions with the corner square).
  if (this.pair_) {
    throw 'Unable to toggle visibility of paired scrollbars.';
  }
  if (visible) {
    this.svgGroup_.setAttribute('display', 'block');
  } else {
    // Hide the scrollbar.
    this.workspace_.setMetrics({x: 0, y: 0});
    this.svgGroup_.setAttribute('display', 'none');
  }
};

/**
 * Scroll by one pageful.
 * Called when scrollbar background is clicked.
 * @param {!Event} e Mouse down event.
 * @private
 */
Blockly.Scrollbar.prototype.onMouseDownBar_ = function(e) {
  this.onMouseUpKnob_();
  if (Blockly.isRightButton(e)) {
    // Right-click.
    // Scrollbars have no context menu.
    e.stopPropagation();
    return;
  }
  var mouseXY = Blockly.mouseToSvg(e, this.workspace_.getParentSvg());
  var mouseLocation = this.horizontal_ ? mouseXY.x : mouseXY.y;

  var knobXY = Blockly.getSvgXY_(this.svgKnob_, this.workspace_);
  var knobStart = this.horizontal_ ? knobXY.x : knobXY.y;
  var knobLength = parseFloat(
      this.svgKnob_.getAttribute(this.horizontal_ ? 'width' : 'height'));
  var knobValue = parseFloat(
      this.svgKnob_.getAttribute(this.horizontal_ ? 'x' : 'y'));

  var pageLength = knobLength * 0.95;
  if (mouseLocation <= knobStart) {
    // Decrease the scrollbar's value by a page.
    knobValue -= pageLength;
  } else if (mouseLocation >= knobStart + knobLength) {
    // Increase the scrollbar's value by a page.
    knobValue += pageLength;
  }
  this.svgKnob_.setAttribute(this.horizontal_ ? 'x' : 'y',
                             this.constrainKnob_(knobValue));
  this.onScroll_();
  e.stopPropagation();
};

/**
 * Start a dragging operation.
 * Called when scrollbar knob is clicked.
 * @param {!Event} e Mouse down event.
 * @private
 */
Blockly.Scrollbar.prototype.onMouseDownKnob_ = function(e) {
  this.onMouseUpKnob_();
  if (Blockly.isRightButton(e)) {
    // Right-click.
    // Scrollbars have no context menu.
    e.stopPropagation();
    return;
  }
  Blockly.setPageSelectable(false);
  // Look up the current translation and record it.
  this.startDragKnob = parseFloat(
      this.svgKnob_.getAttribute(this.horizontal_ ? 'x' : 'y'));
  // Record the current mouse position.
  this.startDragMouse = this.horizontal_ ? e.clientX : e.clientY;
  Blockly.Scrollbar.onMouseUpWrapper_ = Blockly.bindEvent_(document,
      'mouseup', this, this.onMouseUpKnob_);
  Blockly.Scrollbar.onMouseMoveWrapper_ = Blockly.bindEvent_(document,
      'mousemove', this, this.onMouseMoveKnob_);
  e.stopPropagation();
};

/**
 * Drag the scrollbar's knob.
 * @param {!Event} e Mouse up event.
 * @private
 */
Blockly.Scrollbar.prototype.onMouseMoveKnob_ = function(e) {
  var currentMouse = this.horizontal_ ? e.clientX : e.clientY;
  var mouseDelta = currentMouse - this.startDragMouse;
  var knobValue = this.startDragKnob + mouseDelta;
  // Position the bar.
  this.svgKnob_.setAttribute(this.horizontal_ ? 'x' : 'y',
                             this.constrainKnob_(knobValue));
  this.onScroll_();
};

/**
 * Stop binding to the global mouseup and mousemove events.
 * @private
 */
Blockly.Scrollbar.prototype.onMouseUpKnob_ = function() {
  Blockly.setPageSelectable(true);
  Blockly.hideChaff(true);
  if (Blockly.Scrollbar.onMouseUpWrapper_) {
    Blockly.unbindEvent_(Blockly.Scrollbar.onMouseUpWrapper_);
    Blockly.Scrollbar.onMouseUpWrapper_ = null;
  }
  if (Blockly.Scrollbar.onMouseMoveWrapper_) {
    Blockly.unbindEvent_(Blockly.Scrollbar.onMouseMoveWrapper_);
    Blockly.Scrollbar.onMouseMoveWrapper_ = null;
  }
};

/**
 * Constrain the knob's position within the minimum (0) and maximum
 * (length of scrollbar) values allowed for the scrollbar.
 * @param {number} value Value that is potentially out of bounds.
 * @return {number} Constrained value.
 * @private
 */
Blockly.Scrollbar.prototype.constrainKnob_ = function(value) {
  if (value <= 0 || isNaN(value)) {
    value = 0;
  } else {
    var axis = this.horizontal_ ? 'width' : 'height';
    var barLength = parseFloat(this.svgBackground_.getAttribute(axis));
    var knobLength = parseFloat(this.svgKnob_.getAttribute(axis));
    value = Math.min(value, barLength - knobLength);
  }
  return value;
};

/**
 * Called when scrollbar is moved.
 * @private
 */
Blockly.Scrollbar.prototype.onScroll_ = function() {
  var knobValue = parseFloat(
      this.svgKnob_.getAttribute(this.horizontal_ ? 'x' : 'y'));
  var barLength = parseFloat(
      this.svgBackground_.getAttribute(this.horizontal_ ? 'width' : 'height'));
  var ratio = knobValue / barLength;
  if (isNaN(ratio) || !barLength) {
    ratio = 0;
  }
  var xyRatio = {};
  if (this.horizontal_) {
    xyRatio.x = ratio;
  } else {
    xyRatio.y = ratio;
  }
  this.workspace_.setMetrics(xyRatio);
};

/**
 * Set the scrollbar slider's position.
 * @param {number} value The distance from the top/left end of the bar.
 */
Blockly.Scrollbar.prototype.set = function(value) {
  var constrainedValue = this.constrainKnob_(value * this.ratio_);
  // Move the scrollbar slider.
  this.svgKnob_.setAttribute(this.horizontal_ ? 'x' : 'y', constrainedValue);
  this.onScroll_();
};

/**
 * Insert a node after a reference node.
 * Contrast with node.insertBefore function.
 * @param {!Element} newNode New element to insert.
 * @param {!Element} refNode Existing element to precede new node.
 * @private
 */
Blockly.Scrollbar.insertAfter_ = function(newNode, refNode) {
  var siblingNode = refNode.nextSibling;
  var parentNode = refNode.parentNode;
  if (!parentNode) {
    throw 'Reference node has no parent.';
  }
  if (siblingNode) {
    parentNode.insertBefore(newNode, siblingNode);
  } else {
    parentNode.appendChild(newNode);
  }
};<|MERGE_RESOLUTION|>--- conflicted
+++ resolved
@@ -281,12 +281,7 @@
 /**
  * Recalculate a horizontal scrollbar's location and length.
  * @param {!Object} hostMetrics A data structure describing all the
-<<<<<<< HEAD
- * required dimensions, possibly fetched from the host
- * object.
-=======
  *     required dimensions, possibly fetched from the host object.
->>>>>>> 6c0bf9f9
  * @private
  */
 Blockly.Scrollbar.prototype.resizeHorizontal_ = function(hostMetrics) {
@@ -311,15 +306,10 @@
   this.svgKnob_.setAttribute('width', Math.max(0, innerLength));
   this.xCoordinate = hostMetrics.absoluteLeft + 0.5;
   if (this.pair_ && this.workspace_.RTL) {
-<<<<<<< HEAD
-    this.xCoordinate += Blockly.Scrollbar.scrollbarThickness;
+    //this.xCoordinate += hostMetrics.absoluteLeft +
+    //    Blockly.Scrollbar.scrollbarThickness;
   }
   // Horizontal toolbar should always be just above the bottom of the workspace.
-=======
-    this.xCoordinate += hostMetrics.absoluteLeft +
-        Blockly.Scrollbar.scrollbarThickness;
-  }
->>>>>>> 6c0bf9f9
   this.yCoordinate = hostMetrics.absoluteTop + hostMetrics.viewHeight -
       Blockly.Scrollbar.scrollbarThickness - 0.5;
   this.svgGroup_.setAttribute('transform',
@@ -331,12 +321,7 @@
 /**
  * Recalculate a vertical scrollbar's location and length.
  * @param {!Object} hostMetrics A data structure describing all the
-<<<<<<< HEAD
- * required dimensions, possibly fetched from the host
- * object.
-=======
  *     required dimensions, possibly fetched from the host object.
->>>>>>> 6c0bf9f9
  * @private
  */
 Blockly.Scrollbar.prototype.resizeVertical_ = function(hostMetrics) {
