/**
 * @license
 * Visual Blocks Editor
 *
 * Copyright 2016 Massachusetts Institute of Technology
 * All rights reserved.
 *
 * Licensed under the Apache License, Version 2.0 (the "License");
 * you may not use this file except in compliance with the License.
 * You may obtain a copy of the License at
 *
 *   http://www.apache.org/licenses/LICENSE-2.0
 *
 * Unless required by applicable law or agreed to in writing, software
 * distributed under the License is distributed on an "AS IS" BASIS,
 * WITHOUT WARRANTIES OR CONDITIONS OF ANY KIND, either express or implied.
 * See the License for the specific language governing permissions and
 * limitations under the License.
 */

/**
 * @fileoverview Icon picker input field.
 * This is primarily for use in Scratch Horizontal blocks.
 * Pops open a drop-down with icons; when an icon is selected, it replaces
 * the icon (image field) in the original block.
 * @author tmickel@mit.edu (Tim Mickel)
 */
'use strict';

goog.provide('Blockly.FieldIconMenu');

goog.require('Blockly.DropDownDiv');

/**
 * Class for an icon menu field.
 * @param {Object} icons List of icons. These take the same options as an Image Field.
 * @extends {Blockly.Field}
 * @constructor
 */
Blockly.FieldIconMenu = function(icons) {
  /** @type {Object} */
  this.icons_ = icons;
  // Example:
  // [{src: '...', width: 20, height: 20, alt: '...', value: 'machine_value'}, ...]
  // First icon provides the default values.
  var defaultValue = icons[0].value;
  Blockly.FieldIconMenu.superClass_.constructor.call(this, defaultValue);
  this.addArgType('iconmenu');
};
goog.inherits(Blockly.FieldIconMenu, Blockly.Field);


/**
 * Fixed width of the drop-down, in px. Icon buttons will flow inside this width.
 * @type {number}
 * @const
 */
Blockly.FieldIconMenu.DROPDOWN_WIDTH = 168;

/**
 * Save the primary colour of the source block while the menu is open, for reset.
 * @type {?(number|string)}
 * @private
 */
Blockly.FieldIconMenu.savedPrimary_ = null;

/**
 * Called when the field is placed on a block.
 * @param {Blockly.Block=} opt_block The owning block.
 */
Blockly.FieldIconMenu.prototype.init = function(opt_block) {
  // Render the arrow icon
  // Fixed sizes in px. Saved for creating the flip transform of the menu renders above the button.
  var arrowSize = 12;
  /** @type {number} */
  this.arrowX_ = 18;
  /** @type {number} */
  this.arrowY_ = 10;
  if (opt_block.RTL) {
    // In RTL, the icon position is flipped and rendered from the right (offset by width)
    this.arrowX_ = -this.arrowX_ - arrowSize;
  }
  /** @type {Element} */
  this.arrowIcon_ = Blockly.utils.createSvgElement('image', {
    'height': arrowSize + 'px',
    'width': arrowSize + 'px',
    'transform': 'translate(' + this.arrowX_ + ',' + this.arrowY_ + ')'
  });
  this.arrowIcon_.setAttributeNS('http://www.w3.org/1999/xlink',
      'xlink:href', Blockly.mainWorkspace.options.pathToMedia + 'dropdown-arrow.svg');
  opt_block.getSvgRoot().appendChild(this.arrowIcon_);
  Blockly.FieldIconMenu.superClass_.init.call(this, opt_block);
};

/**
 * Mouse cursor style when over the hotspot that initiates the editor.
 * @const
 */
Blockly.FieldIconMenu.prototype.CURSOR = 'default';

/**
* Set the language-neutral value for this icon drop-down menu.
 * @param {?string} newValue New value.
 * @override
 */
Blockly.FieldIconMenu.prototype.setValue = function(newValue) {
  if (newValue === null || newValue === this.value_) {
    return;  // No change
  }
  if (this.sourceBlock && Blockly.Events.isEnabled()) {
    Blockly.Events.fire(new Blockly.Events.Change(
        this.sourceBlock, 'field', this.name, this.value_, newValue));
  }
  this.value_ = newValue;
  // Find the relevant icon in this.icons_ to get the image src.
  this.setParentFieldImage(this.getSrcForValue(this.value_));
};

/**
* Find the parent block's FieldImage and set its src.
 * @param {?string} src New src for the parent block FieldImage.
 */
Blockly.FieldIconMenu.prototype.setParentFieldImage = function(src) {
<<<<<<< HEAD
  // Only attempt if we have a set sourceBlock_ and parentBlock
  // It's possible that this function could be called before
  // a parent block is set; in that case, fail silently.
  if (this.sourceBlock_ && this.sourceBlock_.parentBlock) {
    var parentBlock = this.sourceBlock_.parentBlock;
=======
  // Only attempt if we have a set sourceBlock and parentBlock_
  // It's possible that this function could be called before
  // a parent block is set; in that case, fail silently.
  if (this.sourceBlock && this.sourceBlock.parentBlock_) {
    var parentBlock = this.sourceBlock.parentBlock_;
>>>>>>> 4b23b9b6
    // Loop through all inputs' fields to find the first FieldImage
    for (var i = 0, input; input = parentBlock.inputList[i]; i++) {
      for (var j = 0, field; field = input.fieldRow[j]; j++) {
        if (field instanceof Blockly.FieldImage) {
          // Src for a FieldImage is stored in its value.
          field.setValue(src);
          return;
        }
      }
    }
  }
};

/**
 * Get the language-neutral value from this drop-down menu.
 * @return {string} Current language-neutral value.
 */
Blockly.FieldIconMenu.prototype.getValue = function() {
  return this.value_;
};

/**
 * For a language-neutral value, get the src for the image that represents it.
 * @param {string} value Language-neutral value to look up.
 * @return {string} Src to image representing value
 */
Blockly.FieldIconMenu.prototype.getSrcForValue = function(value) {
  for (var i = 0, icon; icon = this.icons_[i]; i++) {
    if (icon.value === value) {
      return icon.src;
    }
  }
  return '';
};

/**
 * Show the drop-down menu for editing this field.
 * @private
 */
Blockly.FieldIconMenu.prototype.showEditor = function() {
  // If there is an existing drop-down we own, this is a request to hide the drop-down.
  if (Blockly.DropDownDiv.hideIfOwner(this)) {
    return;
  }
  // If there is an existing drop-down someone else owns, hide it immediately and clear it.
  Blockly.DropDownDiv.hideWithoutAnimation();
  Blockly.DropDownDiv.clearContent();
  // Populate the drop-down with the icons for this field.
  var contentDiv = Blockly.DropDownDiv.getContentDiv();
  // Accessibility properties
  contentDiv.setAttribute('role', 'menu');
  contentDiv.setAttribute('aria-haspopup', 'true');
  for (var i = 0, icon; icon = this.icons_[i]; i++) {
    // Icons with the type property placeholder take up space but don't have any functionality
    // Use for special-case layouts
    if (icon.type == 'placeholder') {
      var placeholder = document.createElement('span');
      placeholder.setAttribute('class', 'blocklyDropDownPlaceholder');
      placeholder.style.width = icon.width + 'px';
      placeholder.style.height = icon.height + 'px';
      contentDiv.appendChild(placeholder);
      continue;
    }
    var button = document.createElement('button');
    button.setAttribute('id', ':' + i); // For aria-activedescendant
    button.setAttribute('role', 'menuitem');
    button.setAttribute('class', 'blocklyDropDownButton');
    button.title = icon.alt;
    button.style.width = icon.width + 'px';
    button.style.height = icon.height + 'px';
    var backgroundColor = this.sourceBlock.getColour();
    if (icon.value == this.getValue()) {
      // This icon is selected, show it in a different colour
      backgroundColor = this.sourceBlock.getColourTertiary();
      button.setAttribute('aria-selected', 'true');
    }
    button.style.backgroundColor = backgroundColor;
    button.style.borderColor = this.sourceBlock.getColourTertiary();
    Blockly.bindEvent(button, 'click', this, this.buttonClick_);
    Blockly.bindEvent(button, 'mouseup', this, this.buttonClick_);
    // These are applied manually instead of using the :hover pseudoclass
    // because Android has a bad long press "helper" menu and green highlight
    // that we must prevent with ontouchstart preventDefault
    Blockly.bindEvent(button, 'mousedown', button, function(e) {
      this.setAttribute('class', 'blocklyDropDownButton blocklyDropDownButtonHover');
      e.preventDefault();
    });
    Blockly.bindEvent(button, 'mouseover', button, function() {
      this.setAttribute('class', 'blocklyDropDownButton blocklyDropDownButtonHover');
      contentDiv.setAttribute('aria-activedescendant', this.id);
    });
    Blockly.bindEvent(button, 'mouseout', button, function() {
      this.setAttribute('class', 'blocklyDropDownButton');
      contentDiv.removeAttribute('aria-activedescendant');
    });
    var buttonImg = document.createElement('img');
    buttonImg.src = icon.src;
    //buttonImg.alt = icon.alt;
    // Upon click/touch, we will be able to get the clicked element as e.target
    // Store a data attribute on all possible click targets so we can match it to the icon.
    button.setAttribute('data-value', icon.value);
    buttonImg.setAttribute('data-value', icon.value);
    button.appendChild(buttonImg);
    contentDiv.appendChild(button);
  }
  contentDiv.style.width = Blockly.FieldIconMenu.DROPDOWN_WIDTH + 'px';

<<<<<<< HEAD
  Blockly.DropDownDiv.setColour(this.sourceBlock_.getColour(), this.sourceBlock_.getColourTertiary());
  Blockly.DropDownDiv.setCategory(this.sourceBlock_.parentBlock.getCategory());
=======
  Blockly.DropDownDiv.setColour(this.sourceBlock.getColour(), this.sourceBlock.getColourTertiary());
  Blockly.DropDownDiv.setCategory(this.sourceBlock.parentBlock_.getCategory());
>>>>>>> 4b23b9b6

  // Update source block colour to look selected
  this.savedPrimary_ = this.sourceBlock.getColour();
  this.sourceBlock.setColour(this.sourceBlock.getColourSecondary(),
    this.sourceBlock.getColourSecondary(), this.sourceBlock.getColourTertiary());

  var scale = this.sourceBlock.workspace.scale;
  // Offset for icon-type horizontal blocks.
  var secondaryYOffset = (
    -(Blockly.BlockSvg.MIN_BLOCK_Y * scale) - (Blockly.BlockSvg.FIELD_Y_OFFSET * scale)
  );
  var renderedPrimary = Blockly.DropDownDiv.showPositionedByBlock(
      this, this.sourceBlock, this.onHide_.bind(this), secondaryYOffset);
  if (!renderedPrimary) {
    // Adjust for rotation
    var arrowX = this.arrowX_ + Blockly.DropDownDiv.ARROW_SIZE / 1.5 + 1;
    var arrowY = this.arrowY_ + Blockly.DropDownDiv.ARROW_SIZE / 1.5;
    // Flip the arrow on the button
    this.arrowIcon_.setAttribute('transform',
      'translate(' + arrowX + ',' + arrowY + ') rotate(180)');
  }
};

/**
 * Callback for when a button is clicked inside the drop-down.
 * Should be bound to the FieldIconMenu.
 * @param {Event} e DOM event for the click/touch
 * @private
 */
Blockly.FieldIconMenu.prototype.buttonClick_ = function(e) {
  var value = e.target.getAttribute('data-value');
  this.setValue(value);
  Blockly.DropDownDiv.hide();
};

/**
 * Callback for when the drop-down is hidden.
 */
Blockly.FieldIconMenu.prototype.onHide_ = function() {
  // Reset the button colour and clear accessibility properties
  // Only attempt to do this reset if sourceBlock is not disposed.
  // It could become disposed before an onHide_, for example,
  // when a block is dragged from the flyout.
  if (this.sourceBlock) {
    this.sourceBlock.setColour(this.savedPrimary_,
      this.sourceBlock.getColourSecondary(), this.sourceBlock.getColourTertiary());
  }
  Blockly.DropDownDiv.content_.removeAttribute('role');
  Blockly.DropDownDiv.content_.removeAttribute('aria-haspopup');
  Blockly.DropDownDiv.content_.removeAttribute('aria-activedescendant');
  // Unflip the arrow if appropriate
  this.arrowIcon_.setAttribute('transform', 'translate(' + this.arrowX_ + ',' + this.arrowY_ + ')');
};<|MERGE_RESOLUTION|>--- conflicted
+++ resolved
@@ -121,19 +121,11 @@
  * @param {?string} src New src for the parent block FieldImage.
  */
 Blockly.FieldIconMenu.prototype.setParentFieldImage = function(src) {
-<<<<<<< HEAD
-  // Only attempt if we have a set sourceBlock_ and parentBlock
+  // Only attempt if we have a set sourceBlock and parentBlock
   // It's possible that this function could be called before
   // a parent block is set; in that case, fail silently.
-  if (this.sourceBlock_ && this.sourceBlock_.parentBlock) {
-    var parentBlock = this.sourceBlock_.parentBlock;
-=======
-  // Only attempt if we have a set sourceBlock and parentBlock_
-  // It's possible that this function could be called before
-  // a parent block is set; in that case, fail silently.
-  if (this.sourceBlock && this.sourceBlock.parentBlock_) {
-    var parentBlock = this.sourceBlock.parentBlock_;
->>>>>>> 4b23b9b6
+  if (this.sourceBlock && this.sourceBlock.parentBlock) {
+    var parentBlock = this.sourceBlock.parentBlock;
     // Loop through all inputs' fields to find the first FieldImage
     for (var i = 0, input; input = parentBlock.inputList[i]; i++) {
       for (var j = 0, field; field = input.fieldRow[j]; j++) {
@@ -241,13 +233,8 @@
   }
   contentDiv.style.width = Blockly.FieldIconMenu.DROPDOWN_WIDTH + 'px';
 
-<<<<<<< HEAD
-  Blockly.DropDownDiv.setColour(this.sourceBlock_.getColour(), this.sourceBlock_.getColourTertiary());
-  Blockly.DropDownDiv.setCategory(this.sourceBlock_.parentBlock.getCategory());
-=======
   Blockly.DropDownDiv.setColour(this.sourceBlock.getColour(), this.sourceBlock.getColourTertiary());
-  Blockly.DropDownDiv.setCategory(this.sourceBlock.parentBlock_.getCategory());
->>>>>>> 4b23b9b6
+  Blockly.DropDownDiv.setCategory(this.sourceBlock.parentBlock.getCategory());
 
   // Update source block colour to look selected
   this.savedPrimary_ = this.sourceBlock.getColour();
